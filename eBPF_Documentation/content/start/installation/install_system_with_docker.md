--- conflicted
+++ resolved
@@ -342,8 +342,6 @@
   "deb [arch=amd64] https://mirrors.ustc.edu.cn/docker-ce/linux/ubuntu/ \
  $(lsb_release -cs) \
  stable"
-<<<<<<< HEAD
-=======
  
  如果报错“Temporary failure resolving 'mirrors.ustc.edu.cn“
  解决办法：
@@ -355,7 +353,6 @@
  重启网络
  systemctl restart networking.service
  
->>>>>>> bdd3cb17
 root@ubuntu:~# apt-get update
 root@ubuntu:~# apt-get install docker-ce docker-ce-cli containerd.io
 ```
