--- conflicted
+++ resolved
@@ -6,11 +6,7 @@
 //该文件写influxdb的全局变量和init
 
 import (
-<<<<<<< HEAD
-	_"fmt"
-=======
 	// "fmt"
->>>>>>> 73226bc1
 	"lmp/config"
 
 	"github.com/cihub/seelog"
