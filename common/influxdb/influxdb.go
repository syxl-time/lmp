--- conflicted
+++ resolved
@@ -6,11 +6,6 @@
 //该文件写influxdb的全局变量和init
 
 import (
-<<<<<<< HEAD
-	// "fmt"
-=======
-	_"fmt"
->>>>>>> 55f06451
 	"lmp/config"
 
 	"github.com/cihub/seelog"
