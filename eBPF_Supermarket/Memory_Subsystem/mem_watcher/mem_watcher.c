// Copyright 2023 The LMP Authors.
//
// Licensed under the Apache License, Version 2.0 (the "License");
// you may not use this file except in compliance with the License.
// You may obtain a copy of the License at
//
// https://github.com/linuxkerneltravel/lmp/blob/develop/LICENSE
//
// Unless required by applicable law or agreed to in writing, software
// distributed under the License is distributed on an "AS IS" BASIS,
// WITHOUT WARRANTIES OR CONDITIONS OF ANY KIND, either express or implied.
// See the License for the specific language governing permissions and
// limitations under the License.
//
// author: 3174314597@qq.com
//
// mem_watcher libbpf user mode code

#include <assert.h>
#include <argp.h>
#include <errno.h>
#include <signal.h>
#include <stdio.h>
#include <time.h>
#include <sys/resource.h>
#include <bpf/libbpf.h>
#include <bpf/bpf.h>
#include <sys/select.h>
#include <unistd.h>
#include "paf.skel.h"
#include "pr.skel.h"
#include "procstat.skel.h"
#include "sysstat.skel.h"
#include "memleak.skel.h"
#include "mem_watcher.h"

#include "blazesym.h"

static const int perf_max_stack_depth = 127;    //stack id 对应的堆栈的深度
static const int stack_map_max_entries = 10240; //最大允许存储多少个stack_id
static __u64 *g_stacks = NULL;
static size_t g_stacks_size = 0;

#define KERN_STACKID_FLAGS (0 | BPF_F_FAST_STACK_CMP)
#define USER_STACKID_FLAGS (0 | BPF_F_FAST_STACK_CMP | BPF_F_USER_STACK)

static struct blaze_symbolizer *symbolizer;

static int attach_pid;
pid_t own_pid;
static char binary_path[128] = { 0 };

struct allocation {
	int stack_id;
	__u64 size;
	size_t count;
};

static struct allocation *allocs;

static volatile bool exiting = false;

#define __ATTACH_UPROBE(skel, sym_name, prog_name, is_retprobe) \
    do { \
        LIBBPF_OPTS(bpf_uprobe_opts, uprobe_opts, \
                .func_name = #sym_name, \
                .retprobe = is_retprobe); \
        skel->links.prog_name = bpf_program__attach_uprobe_opts( \
                skel->progs.prog_name, \
                attach_pid, \
                binary_path, \
                0, \
                &uprobe_opts); \
    } while (false)
 
#define __CHECK_PROGRAM(skel, prog_name) \
    do { \
        if (!skel->links.prog_name) { \
            perror("no program attached for " #prog_name); \
            return -errno; \
        } \
    } while (false)
 
#define __ATTACH_UPROBE_CHECKED(skel, sym_name, prog_name, is_retprobe) \
    do { \
        __ATTACH_UPROBE(skel, sym_name, prog_name, is_retprobe); \
        __CHECK_PROGRAM(skel, prog_name); \
    } while (false)

#define ATTACH_UPROBE(skel, sym_name, prog_name) __ATTACH_UPROBE(skel, sym_name, prog_name, false)
#define ATTACH_URETPROBE(skel, sym_name, prog_name) __ATTACH_UPROBE(skel, sym_name, prog_name, true)
 
#define ATTACH_UPROBE_CHECKED(skel, sym_name, prog_name) __ATTACH_UPROBE_CHECKED(skel, sym_name, prog_name, false)
#define ATTACH_URETPROBE_CHECKED(skel, sym_name, prog_name) __ATTACH_UPROBE_CHECKED(skel, sym_name, prog_name, true)

#define PROCESS_SKEL(skel, func) \
    skel = func##_bpf__open(); \
    if (!skel) { \
        fprintf(stderr, "Failed to open and load BPF skeleton\n"); \
        return 1; \
    } \
    process_##func(skel)

#define POLL_RING_BUFFER(rb, timeout, err)     \
    while (!exiting) {                         \
        err = ring_buffer__poll(rb, timeout);  \
        if (err == -EINTR) {                   \
            err = 0;                           \
            break;                             \
        }                                      \
        if (err < 0) {                         \
            printf("Error polling perf buffer: %d\n", err); \
            break;                             \
        }                                      \
    }

#define LOAD_AND_ATTACH_SKELETON(skel, event) \
    do {                                             \
        skel->bss->user_pid = own_pid;              \
        err = event##_bpf__load(skel);               \
        if (err) {                                   \
            fprintf(stderr, "Failed to load and verify BPF skeleton\n"); \
            goto event##_cleanup;                     \
        }                                            \
                                                     \
        err = event##_bpf__attach(skel);             \
        if (err) {                                   \
            fprintf(stderr, "Failed to attach BPF skeleton\n"); \
            goto event##_cleanup;                     \
        }                                            \
                                                     \
        rb = ring_buffer__new(bpf_map__fd(skel->maps.rb), handle_event_##event, NULL, NULL); \
        if (!rb) {                                   \
            fprintf(stderr, "Failed to create ring buffer\n"); \
            goto event##_cleanup;                     \
        }                                            \
    } while(0)

static struct env {
	int time;
	bool paf;
	bool pr;
	bool procstat;
	bool sysstat;
	bool memleak;
	bool kernel_trace;
	bool print_time;

	bool part2;

	long choose_pid;
	bool rss;
} env = {
	.time = 0,
	.paf = false,
	.pr = false,
	.procstat = false,
	.sysstat = false,
	.memleak = false,
	.kernel_trace = true,
	.print_time = false,
	.rss = false,
	.part2 = false,
	.choose_pid = 0,
};

const char argp_program_doc[] = "mem_watcher is in use ....\n";

static const struct argp_option opts[] = {
	{0, 0, 0, 0, "select function:", 1},

	{0, 0, 0, 0, "par:", 2},
	{"paf", 'a', 0, 0, "print paf (内存页面状态报告)"},

	{0, 0, 0, 0, "pr:", 3},
	{"pr", 'p', 0, 0, "print pr (页面回收状态报告)"},

	{0, 0, 0, 0, "procstat:", 4},
	{"procstat", 'r', 0, 0, "print procstat (进程内存状态报告)"},
	{"choose_pid", 'P', "PID", 0, "选择进程号打印"},
	{"Rss", 'R', NULL, 0, "打印进程页面", 5},

	{0, 0, 0, 0, "sysstat:", 6},
	{"sysstat", 's', 0, 0, "print sysstat (系统内存状态报告)"},
	
	{"part2", 'n', NULL, 0, "系统内存状态报告2", 7},

	{0, 0, 0, 0, "memleak:", 8},
	{"memleak", 'l', 0, 0, "print memleak (内核态内存泄漏检测)", 8},
	{"choose_pid", 'P', "PID", 0, "选择进程号打印, print memleak (用户态内存泄漏检测)", 9},
	{"print_time", 'm', 0, 0, "打印申请地址时间 (用户态)", 10},


	{"time", 't', "TIME-SEC", 0, "Max Running Time(0 for infinite)", 11},
	{NULL, 'h', NULL, OPTION_HIDDEN, "show the full help"},
	{0},
};

static error_t parse_arg(int key, char *arg, struct argp_state *state) {
    switch (key) {
        case 't':
            env.time = strtol(arg, NULL, 10);
            if (env.time) alarm(env.time);
            break;
        case 'a': env.paf = true; break;
        case 'p': env.pr = true; break;
        case 'r': env.procstat = true; break;
        case 's': env.sysstat = true; break;
        case 'n': env.part2 = true; break;
<<<<<<< HEAD
        case 'P': env.choose_pid = strtol(arg, NULL, 10); break;
        case 'R': env.rss = true; break;
		case 'l': env.memleak = true; break;
		case 'm': env.print_time = true; break;
		case 'h': argp_state_help(state, stderr, ARGP_HELP_STD_HELP); break;
		default: return ARGP_ERR_UNKNOWN;
=======
        case 'h': argp_state_help(state, stderr, ARGP_HELP_STD_HELP); break;
        case 'P': env.choose_pid = strtol(arg, NULL, 10); break;
        case 'R': env.rss = true; break;
        case 'l': env.memleak = true; break;
        default: return ARGP_ERR_UNKNOWN;
>>>>>>> 68b824cd
    }
    return 0;
}

static const struct argp argp = {
	.options = opts,
	.parser = parse_arg,
	.doc = argp_program_doc,
};

// Function prototypes
static int libbpf_print_fn(enum libbpf_print_level level, const char *format, va_list args);
static void sig_handler(int sig);
static void setup_signals(void);
static void disable_kernel_tracepoints(struct memleak_bpf *skel);
static void print_frame(const char *name, uintptr_t input_addr, uintptr_t addr, uint64_t offset, const blaze_symbolize_code_info *code_info);
static void show_stack_trace(__u64 *stack, int stack_sz, pid_t pid);
static int print_outstanding_allocs(struct memleak_bpf *skel);
static int print_outstanding_combined_allocs(struct memleak_bpf *skel, pid_t pid);
static int handle_event_paf(void *ctx, void *data, size_t data_sz);
static int handle_event_pr(void *ctx, void *data, size_t data_sz);
static int handle_event_procstat(void *ctx, void *data, size_t data_sz);
static int handle_event_sysstat(void *ctx, void *data, size_t data_sz);
static int attach_uprobes(struct memleak_bpf *skel);
static int process_paf(struct paf_bpf *skel_paf);
static int process_pr(struct pr_bpf *skel_pr);
static int process_procstat(struct procstat_bpf *skel_procstat);
static int process_sysstat(struct sysstat_bpf *skel_sysstat);
static int process_memleak(struct memleak_bpf *skel_memleak, struct env);
<<<<<<< HEAD
static __u64 adjust_time_to_program_start_time(__u64 first_query_time);
static int update_addr_times(struct memleak_bpf *skel_memleak);
static int print_time(struct memleak_bpf *skel_memleak);
=======
>>>>>>> 68b824cd

// Main function
int main(int argc, char **argv) {
    int err;
    struct paf_bpf *skel_paf;
    struct pr_bpf *skel_pr;
    struct procstat_bpf *skel_procstat;
    struct sysstat_bpf *skel_sysstat;
    struct memleak_bpf *skel_memleak;

    err = argp_parse(&argp, argc, argv, 0, NULL, NULL);
    if (err)
        return err;

    own_pid = getpid();
    libbpf_set_strict_mode(LIBBPF_STRICT_ALL);
    libbpf_set_print(libbpf_print_fn);

    setup_signals();

    if (env.paf) {
		PROCESS_SKEL(skel_paf, paf);
	} else if (env.pr) {
		PROCESS_SKEL(skel_pr, pr);
	} else if (env.procstat) {
		PROCESS_SKEL(skel_procstat, procstat);
	} else if (env.sysstat) {
		PROCESS_SKEL(skel_sysstat, sysstat);
    } else if (env.memleak) {
        if (env.choose_pid != 0) {
			printf("用户态内存泄漏\n");
			env.kernel_trace = false;
			attach_pid = env.choose_pid;
		}
		else
			attach_pid = 0;

		strcpy(binary_path, "/lib/x86_64-linux-gnu/libc.so.6");

		allocs = calloc(ALLOCS_MAX_ENTRIES, sizeof(*allocs));

		/* Set up libbpf errors and debug info callback */
		libbpf_set_print(libbpf_print_fn);

		/* Load and verify BPF application */
		skel_memleak = memleak_bpf__open();
		if (!skel_memleak) {
			fprintf(stderr, "Failed to open BPF skeleton\n");
			return 1;
		}
		process_memleak(skel_memleak, env);
	}
    return 0;
}

int alloc_size_compare(const void *a, const void *b)
{
	const struct allocation *x = (struct allocation *)a;
	const struct allocation *y = (struct allocation *)b;

	// descending order

	if (x->size > y->size)
		return -1;

	if (x->size < y->size)
		return 1;

	return 0;
}

static void print_frame(const char *name, uintptr_t input_addr, uintptr_t addr, uint64_t offset, const blaze_symbolize_code_info *code_info) {
	// If we have an input address  we have a new symbol.
	if (input_addr != 0) {
		printf("%016lx: %s @ 0x%lx+0x%lx", input_addr, name, addr, offset);
		if (code_info != NULL && code_info->dir != NULL && code_info->file != NULL) {
			printf(" %s/%s:%u\n", code_info->dir, code_info->file, code_info->line);
		}
		else if (code_info != NULL && code_info->file != NULL) {
			printf(" %s:%u\n", code_info->file, code_info->line);
		}
		else {
			printf("\n");
		}
	}
	else {
		printf("%16s  %s", "", name);
		if (code_info != NULL && code_info->dir != NULL && code_info->file != NULL) {
			printf("@ %s/%s:%u [inlined]\n", code_info->dir, code_info->file, code_info->line);
		}
		else if (code_info != NULL && code_info->file != NULL) {
			printf("@ %s:%u [inlined]\n", code_info->file, code_info->line);
		}
		else {
			printf("[inlined]\n");
		}
	}
}

static void show_stack_trace(__u64 *stack, int stack_sz, pid_t pid) {
	const struct blaze_symbolize_inlined_fn *inlined;
	const struct blaze_result *result;
	const struct blaze_sym *sym;
	int i, j;

	assert(sizeof(uintptr_t) == sizeof(uint64_t));

	if (pid) {
		struct blaze_symbolize_src_process src = {
			.type_size = sizeof(src),
			.pid = pid,
		};
		result = blaze_symbolize_process_abs_addrs(symbolizer, &src, (const uintptr_t *)stack, stack_sz);
	}
	else {
		struct blaze_symbolize_src_kernel src = {
			.type_size = sizeof(src),
		};
		result = blaze_symbolize_kernel_abs_addrs(symbolizer, &src, (const uintptr_t *)stack, stack_sz);
	}


	for (i = 0; i < stack_sz; i++) {
		if (!result || result->cnt <= i || result->syms[i].name == NULL) {
			printf("%016llx: <no-symbol>\n", stack[i]);
			continue;
		}

		sym = &result->syms[i];
		print_frame(sym->name, stack[i], sym->addr, sym->offset, &sym->code_info);

		for (j = 0; j < sym->inlined_cnt; j++) {
			inlined = &sym->inlined[j];
			print_frame(sym->name, 0, 0, 0, &inlined->code_info);
		}
	}

	blaze_result_free(result);
}

int print_outstanding_allocs(struct memleak_bpf *skel) {
	const size_t allocs_key_size = bpf_map__key_size(skel->maps.allocs);

	time_t t = time(NULL);
	struct tm *tm = localtime(&t);

	size_t nr_allocs = 0;

	// for each struct alloc_info "alloc_info" in the bpf map "allocs"
	for (__u64 prev_key = 0, curr_key = 0; ; prev_key = curr_key) {
		struct alloc_info alloc_info = {};
		memset(&alloc_info, 0, sizeof(alloc_info));

		if (bpf_map__get_next_key(skel->maps.allocs, &prev_key, &curr_key, allocs_key_size)) {
			if (errno == ENOENT) {
				break; // no more keys, done
			}

			perror("map get next key error");

			return -errno;
		}

		if (bpf_map__lookup_elem(skel->maps.allocs, &curr_key, allocs_key_size, &alloc_info, sizeof(alloc_info), 0)) {
			if (errno == ENOENT)
				continue;

			perror("map lookup error");

			return -errno;
		}

		// filter invalid stacks
		if (alloc_info.stack_id < 0) {
			continue;
		}

		// when the stack_id exists in the allocs array,
		//   increment size with alloc_info.size
		bool stack_exists = false;

		for (size_t i = 0; !stack_exists && i < nr_allocs; ++i) {
			struct allocation *alloc = &allocs[i];

			if (alloc->stack_id == alloc_info.stack_id) {
				alloc->size += alloc_info.size;
				alloc->count++;

				stack_exists = true;
				break;
			}
		}

		if (stack_exists)
			continue;

		// when the stack_id does not exist in the allocs array,
		//   create a new entry in the array
		struct allocation alloc = {
			.stack_id = alloc_info.stack_id,
			.size = alloc_info.size,
			.count = 1,
		};

		memcpy(&allocs[nr_allocs], &alloc, sizeof(alloc));
		nr_allocs++;
	}

	// sort the allocs array in descending order
	qsort(allocs, nr_allocs, sizeof(allocs[0]), alloc_size_compare);

	// get min of allocs we stored vs the top N requested stacks
	size_t nr_allocs_to_show = nr_allocs < 10 ? nr_allocs : 10;

	printf("[%d:%d:%d] Top %zu stacks with outstanding allocations:\n",
		tm->tm_hour, tm->tm_min, tm->tm_sec, nr_allocs_to_show);

	for (size_t i = 0; i < nr_allocs_to_show;i++) {
		if (bpf_map__lookup_elem(skel->maps.stack_traces,
            &allocs[i].stack_id, sizeof(allocs[i].stack_id), g_stacks, g_stacks_size, 0)) {
            perror("failed to lookup stack traces!");
            return -errno;
        }
	}

	show_stack_trace(g_stacks, nr_allocs_to_show, 0);

	return 0;
}

int print_outstanding_combined_allocs(struct memleak_bpf *skel, pid_t pid) {
    const size_t combined_allocs_key_size = bpf_map__key_size(skel->maps.combined_allocs);
    const size_t stack_traces_key_size = bpf_map__key_size(skel->maps.stack_traces);

    for (__u64 prev_key = 0, curr_key = 0; ; prev_key = curr_key) {

        if (bpf_map__get_next_key(skel->maps.combined_allocs,
            &prev_key, &curr_key, combined_allocs_key_size)) {
            if (errno == ENOENT) {
                break; //no more keys, done!
            }
            perror("map get next key failed!");

            return -errno;
        }

        // stack_id = curr_key
        union combined_alloc_info cinfo;
        memset(&cinfo, 0, sizeof(cinfo));

        if (bpf_map__lookup_elem(skel->maps.combined_allocs,
            &curr_key, combined_allocs_key_size, &cinfo, sizeof(cinfo), 0)) {
            if (errno == ENOENT) {
                continue;
            }

            perror("map lookup failed!");
            return -errno;
        }

        if (bpf_map__lookup_elem(skel->maps.stack_traces,
            &curr_key, stack_traces_key_size, g_stacks, g_stacks_size, 0)) {
            perror("failed to lookup stack traces!");
            return -errno;
        }

        printf("stack_id=0x%llx with outstanding allocations: total_size=%llu nr_allocs=%llu\n",
            curr_key, (__u64)cinfo.total_size, (__u64)cinfo.number_of_allocs);

        int stack_sz = 0;
        for (int i = 0; i < perf_max_stack_depth; i++) {
            if (g_stacks[i] == 0) {
                break;
            }
            stack_sz++;
            //printf("[%3d] 0x%llx\n", i, g_stacks[i]);
        }

        show_stack_trace(g_stacks, stack_sz, pid);
    }

    return 0;
}

// 在更新时间之前获取当前时间并调整为相对于程序启动时的时间
static __u64 adjust_time_to_program_start_time(__u64 first_query_time) {
    struct timespec current_time;
    clock_gettime(CLOCK_MONOTONIC, &current_time);
    //printf("current_time: %ld\n", current_time.tv_sec);
    __u64 adjusted_time;
    adjusted_time = current_time.tv_sec - first_query_time;

    //printf("adjusted_time: %lld\n", adjusted_time);
    return adjusted_time;
}


// 在更新时间时，先将时间调整为相对于程序启动的时间
static int update_addr_times(struct memleak_bpf *skel) {
    const size_t addr_times_key_size = bpf_map__key_size(skel->maps.addr_times);
    const size_t first_time_key_size = bpf_map__key_size(skel->maps.first_time);
    for (__u64 prev_key = 0, curr_key = 0;; prev_key = curr_key) {
        if (bpf_map__get_next_key(skel->maps.addr_times, &prev_key, &curr_key, addr_times_key_size)) {
            if (errno == ENOENT) {
                break; // no more keys, done!
            }

            perror("map get next key failed!");
            return -errno;
        }

        // Check if the address exists in the first_time map
        __u64 first_query_time;
        if (bpf_map__lookup_elem(skel->maps.first_time, &curr_key, first_time_key_size, &first_query_time, sizeof(first_query_time), 0)) {
            // Address doesn't exist in the first_time map, add it with the current time
            struct timespec first_time_alloc;
            clock_gettime(CLOCK_MONOTONIC, &first_time_alloc);
            if (bpf_map__update_elem(skel->maps.first_time, &curr_key, first_time_key_size, &first_time_alloc.tv_sec, sizeof(first_time_alloc.tv_sec), 0)) {
                perror("map update failed!");
                return -errno;
            }
        }
        else {
            // Address exists in the first_time map
            // This is the first time updating timestamp
            __u64 adjusted_time = adjust_time_to_program_start_time(first_query_time);
            //printf("update_addr_times adjusted_time: %lld\n", adjusted_time);

            // Save the adjusted time to addr_times map
            __u64 timestamp = adjusted_time;

            // write the updated timestamp back to the map
            if (bpf_map__update_elem(skel->maps.addr_times, &curr_key, addr_times_key_size, &timestamp, sizeof(timestamp), 0)) {
                perror("map update failed!");
                return -errno;
            }
        }
    }
    return 0;
}

// 在打印时间时，先将时间调整为相对于程序启动的时间
int print_time(struct memleak_bpf *skel) {
    const size_t addr_times_key_size = bpf_map__key_size(skel->maps.addr_times);

    printf("%-16s %12s\n", "AL_ADDR", "AL_Time(s)");

    // Iterate over the addr_times map to print address and time
    for (__u64 prev_key = 0, curr_key = 0;; prev_key = curr_key) {
        if (bpf_map__get_next_key(skel->maps.addr_times, &prev_key, &curr_key, addr_times_key_size)) {
            if (errno == ENOENT) {
                break; // no more keys, done!
            }
            perror("map get next key failed!");
            return -errno;
        }

        // Read the timestamp for the current address
        __u64 timestamp;
        if (bpf_map__lookup_elem(skel->maps.addr_times, &curr_key, addr_times_key_size, &timestamp, sizeof(timestamp), 0) == 0) {
            printf("0x%-16llx %lld\n", curr_key, timestamp);
        }
        else {
            perror("map lookup failed!");
            return -errno;
        }
    }
    return 0;
}

void disable_kernel_tracepoints(struct memleak_bpf *skel) {
	bpf_program__set_autoload(skel->progs.memleak__kmalloc, false);
	bpf_program__set_autoload(skel->progs.memleak__kmalloc_node, false);
	bpf_program__set_autoload(skel->progs.memleak__kfree, false);
	bpf_program__set_autoload(skel->progs.memleak__kmem_cache_alloc, false);
	bpf_program__set_autoload(skel->progs.memleak__kmem_cache_alloc_node, false);
	bpf_program__set_autoload(skel->progs.memleak__kmem_cache_free, false);
	bpf_program__set_autoload(skel->progs.memleak__mm_page_alloc, false);
	bpf_program__set_autoload(skel->progs.memleak__mm_page_free, false);
}

static int libbpf_print_fn(enum libbpf_print_level level, const char *format, va_list args) {
	return vfprintf(stderr, format, args);
}

static void sig_handler(int sig) {
	exiting = true;
	exit(EXIT_SUCCESS); 
}

static void setup_signals(void) {
    signal(SIGINT, sig_handler);
    signal(SIGTERM, sig_handler);
    signal(SIGALRM, sig_handler);
}

/*
static char* flags(int flag)
{
	if(flag & GFP_ATOMIC)
		return "GFP_ATOMIC";
	if(flag & GFP_KERNEL)
		return "GFP_KERNEL";
	if(flag & GFP_KERNEL_ACCOUNT)
		return "GFP_KERNEL_ACCOUNT";
	if(flag & GFP_NOWAIT)
		return "GFP_NOWAIT";
	if(flag & GFP_NOIO )
		return "GFP_NOIO ";
	if(flag & GFP_NOFS)
		return "GFP_NOFS";
	if(flag & GFP_USER)
		return "GFP_USER";
	if(flag & GFP_DMA)
		return "GFP_DMA";
	if(flag & GFP_DMA32)
		return "GFP_DMA32";
	if(flag & GFP_HIGHUSER)
		return "GFP_HIGHUSER";
	if(flag & GFP_HIGHUSER_MOVABLE)
		return "GFP_HIGHUSER_MOVABLE";
	if(flag & GFP_TRANSHUGE_LIGHT)
		return "GFP_TRANSHUGE_LIGHT";
	return;
}
*/
static int handle_event_paf(void *ctx, void *data, size_t data_sz) {
	const struct paf_event *e = data;
	struct tm *tm;
	char ts[32];
	time_t t;

	time(&t);
	tm = localtime(&t);
	strftime(ts, sizeof(ts), "%H:%M:%S", tm);

	printf("%-8lu %-8lu  %-8lu %-8lu %-8x\n",
		e->min, e->low, e->high, e->present, e->flag);

	return 0;
}

static int handle_event_pr(void *ctx, void *data, size_t data_sz) {
	const struct pr_event *e = data;
	struct tm *tm;
	char ts[32];
	time_t t;

	time(&t);
	tm = localtime(&t);
	strftime(ts, sizeof(ts), "%H:%M:%S", tm);

	printf("%-8lu %-8lu  %-8u %-8u %-8u\n",
		e->reclaim, e->reclaimed, e->unqueued_dirty, e->congested, e->writeback);

	return 0;
}

static int handle_event_procstat(void *ctx, void *data, size_t data_sz) {
	const struct procstat_event *e = data;
	struct tm *tm;
	char ts[32];
	time_t t;

	time(&t);
	tm = localtime(&t);
	strftime(ts, sizeof(ts), "%H:%M:%S", tm);
	if (env.choose_pid) {
		if (e->pid == env.choose_pid) {
			if (env.rss == true)
				printf("%-8s %-8d %-8ld %-8ld %-8ld %-8lld %-8lld\n", ts, e->pid, e->vsize, e->Vdata, e->Vstk, e->VPTE, e->vswap);
			else
				printf("%-8s %-8d %-8ld %-8lld %-8lld %-8lld\n", ts, e->pid, e->size, e->rssanon, e->rssfile, e->rssshmem);
		}
	}
	else {
		if (env.rss == true)
			printf("%-8s %-8d %-8ld %-8ld %-8ld %-8lld %-8lld\n", ts, e->pid, e->vsize, e->Vdata, e->Vstk, e->VPTE, e->vswap);
		else
			printf("%-8s %-8d %-8ld %-8lld %-8lld %-8lld\n", ts, e->pid, e->size, e->rssanon, e->rssfile, e->rssshmem);
	}

	return 0;
}

static int handle_event_sysstat(void *ctx, void *data, size_t data_sz) {
	const struct sysstat_event *e = data;
	struct tm *tm;
	char ts[32];
	time_t t;

	time(&t);
	tm = localtime(&t);
	strftime(ts, sizeof(ts), "%H:%M:%S", tm);

	if (env.part2 == true)
		printf("%-8lu %-8lu %-8lu %-8lu %-8lu %-8lu %-8lu %-8lu %-8lu\n", e->slab_reclaimable + e->kernel_misc_reclaimable, e->slab_reclaimable + e->slab_unreclaimable, e->slab_reclaimable, e->slab_unreclaimable, e->unstable_nfs, e->writeback_temp, e->anon_thps, e->shmem_thps, e->pmdmapped);
	else
		printf("%-8lu %-8lu %-8lu %-8lu %-8lu %-8lu %-8lu %-8lu %-8lu %-8lu %-8lu %-8lu\n", e->anon_active + e->file_active, e->file_inactive + e->anon_inactive, e->anon_active, e->anon_inactive, e->file_active, e->file_inactive, e->unevictable, e->file_dirty, e->writeback, e->anon_mapped, e->file_mapped, e->shmem);

	return 0;
}

int attach_uprobes(struct memleak_bpf *skel) {
    ATTACH_UPROBE_CHECKED(skel, malloc, malloc_enter);
    ATTACH_URETPROBE_CHECKED(skel, malloc, malloc_exit);
    ATTACH_UPROBE_CHECKED(skel, free, free_enter);

    ATTACH_UPROBE_CHECKED(skel, posix_memalign, posix_memalign_enter);
    ATTACH_URETPROBE_CHECKED(skel, posix_memalign, posix_memalign_exit);

    ATTACH_UPROBE_CHECKED(skel, calloc, calloc_enter);
    ATTACH_URETPROBE_CHECKED(skel, calloc, calloc_exit);

    ATTACH_UPROBE_CHECKED(skel, realloc, realloc_enter);
    ATTACH_URETPROBE_CHECKED(skel, realloc, realloc_exit);

    ATTACH_UPROBE_CHECKED(skel, mmap, mmap_enter);
    ATTACH_URETPROBE_CHECKED(skel, mmap, mmap_exit);

    ATTACH_UPROBE_CHECKED(skel, memalign, memalign_enter);
    ATTACH_URETPROBE_CHECKED(skel, memalign, memalign_exit);

    ATTACH_UPROBE_CHECKED(skel, free, free_enter);
    ATTACH_UPROBE_CHECKED(skel, munmap, munmap_enter);

    // the following probes are intentinally allowed to fail attachment

    // deprecated in libc.so bionic
    ATTACH_UPROBE(skel, valloc, valloc_enter);
    ATTACH_URETPROBE(skel, valloc, valloc_exit);

    // deprecated in libc.so bionic
    ATTACH_UPROBE(skel, pvalloc, pvalloc_enter);
    ATTACH_URETPROBE(skel, pvalloc, pvalloc_exit);

    // added in C11
    ATTACH_UPROBE(skel, aligned_alloc, aligned_alloc_enter);
    ATTACH_URETPROBE(skel, aligned_alloc, aligned_alloc_exit);

    return 0;
}

// Functions to process different BPF programs
static int process_paf(struct paf_bpf *skel_paf) {
    int err;
    struct ring_buffer *rb;

    LOAD_AND_ATTACH_SKELETON(skel_paf, paf);

    printf("%-8s %-8s  %-8s %-8s %-8s\n", "MIN", "LOW", "HIGH", "PRESENT", "FLAG");

	POLL_RING_BUFFER(rb, 1000, err);

paf_cleanup:
	ring_buffer__free(rb);
	paf_bpf__destroy(skel_paf);
    return err;
}

static int process_pr(struct pr_bpf *skel_pr) {
    int err;
    struct ring_buffer *rb;

    LOAD_AND_ATTACH_SKELETON(skel_pr, pr);

    printf("%-8s %-8s %-8s %-8s %-8s\n", "RECLAIM", "RECLAIMED", "UNQUEUE", "CONGESTED", "WRITEBACK");

	POLL_RING_BUFFER(rb, 1000, err);

pr_cleanup:
	ring_buffer__free(rb);
	pr_bpf__destroy(skel_pr);
    return err;
}

static int process_procstat(struct procstat_bpf *skel_procstat) {
    int err;
    struct ring_buffer *rb;

    LOAD_AND_ATTACH_SKELETON(skel_procstat, procstat);

    if (env.rss) {
        printf("%-8s %-8s %-8s %-8s %-8s %-8s %-8s\n", "TIME", "PID", "VMSIZE", "VMDATA", "VMSTK", "VMPTE", "VMSWAP");
    } else {
        printf("%-8s %-8s %-8s %-8s %-8s %-8s\n", "TIME", "PID", "SIZE", "RSSANON", "RSSFILE", "RSSSHMEM");
    }

	POLL_RING_BUFFER(rb, 1000, err);

procstat_cleanup:
	ring_buffer__free(rb);
	procstat_bpf__destroy(skel_procstat);
    return err;
}

static int process_sysstat(struct sysstat_bpf *skel_sysstat) {
    int err;
    struct ring_buffer *rb;

    LOAD_AND_ATTACH_SKELETON(skel_sysstat, sysstat);

    if (env.part2) {
        printf("%-8s %-8s %-8s %-8s %-8s %-8s %-8s %-8s %-8s\n", "KRECLM", "SLAB", "SRECLM", "SUNRECL", "NFSUNSTB", "WRITEBACKTMP", "KMAP", "UNMAP", "PAGE");
    } else {
        printf("%-8s %-8s %-8s %-8s %-8s %-8s %-8s %-8s\n", "TIME", "PID", "CPU", "MEM", "READ", "WRITE", "IOWAIT", "SWAP");
    }
    POLL_RING_BUFFER(rb, 1000, err);

sysstat_cleanup:
	ring_buffer__free(rb);
	sysstat_bpf__destroy(skel_sysstat);
    return err;
}

static int process_memleak(struct memleak_bpf *skel_memleak, struct env env) {
	skel_memleak->rodata->stack_flags = env.kernel_trace ? KERN_STACKID_FLAGS : USER_STACKID_FLAGS;

	bpf_map__set_value_size(skel_memleak->maps.stack_traces, perf_max_stack_depth * sizeof(__u64));
	bpf_map__set_max_entries(skel_memleak->maps.stack_traces, stack_map_max_entries);

	if (!env.kernel_trace)
		disable_kernel_tracepoints(skel_memleak);

	int err = memleak_bpf__load(skel_memleak);
	if (err) {
		fprintf(stderr, "Failed to load BPF skeleton\n");
		goto memleak_cleanup;
	}

	if (!env.kernel_trace) {
		err = attach_uprobes(skel_memleak);
		if (err) {
			fprintf(stderr, "Failed to attach uprobes\n");
			goto memleak_cleanup;
		}
	}

	err = memleak_bpf__attach(skel_memleak);
	if (err) {
		fprintf(stderr, "Failed to auto-attach BPF skeleton: %d\n", err);
		goto memleak_cleanup;
	}

	g_stacks_size = perf_max_stack_depth * sizeof(*g_stacks);
	g_stacks = (__u64 *)malloc(g_stacks_size);
	if (!g_stacks) {
		fprintf(stderr, "Failed to allocate memory\n");
		err = -1;
		goto memleak_cleanup;
	}
	memset(g_stacks, 0, g_stacks_size);

	symbolizer = blaze_symbolizer_new();
	if (!symbolizer) {
		fprintf(stderr, "Fail to create a symbolizer\n");
		err = -1;
		goto memleak_cleanup;
	}

	for (;;) {
		if (!env.kernel_trace)
<<<<<<< HEAD
			if (env.print_time) {
				system("clear");
				update_addr_times(skel_memleak);
				print_time(skel_memleak);
			}
			else
				print_outstanding_combined_allocs(skel_memleak, attach_pid);
=======
			print_outstanding_combined_allocs(skel_memleak, attach_pid);
>>>>>>> 68b824cd
		else
			print_outstanding_allocs(skel_memleak);

		sleep(1);
	}

	while (!exiting) {
		/* Ctrl-C will cause -EINTR */
		if (err == -EINTR) {
			err = 0;
			break;
		}
		if (err < 0) {
			printf("Error polling perf buffer: %d\n", err);
			break;
		}
	}

memleak_cleanup:
	memleak_bpf__destroy(skel_memleak);
	if (symbolizer)
        blaze_symbolizer_free(symbolizer);
    if (g_stacks)
        free(g_stacks);
    if (allocs)
        free(allocs);
    return err;
}<|MERGE_RESOLUTION|>--- conflicted
+++ resolved
@@ -207,20 +207,12 @@
         case 'r': env.procstat = true; break;
         case 's': env.sysstat = true; break;
         case 'n': env.part2 = true; break;
-<<<<<<< HEAD
         case 'P': env.choose_pid = strtol(arg, NULL, 10); break;
         case 'R': env.rss = true; break;
-		case 'l': env.memleak = true; break;
-		case 'm': env.print_time = true; break;
-		case 'h': argp_state_help(state, stderr, ARGP_HELP_STD_HELP); break;
-		default: return ARGP_ERR_UNKNOWN;
-=======
-        case 'h': argp_state_help(state, stderr, ARGP_HELP_STD_HELP); break;
-        case 'P': env.choose_pid = strtol(arg, NULL, 10); break;
-        case 'R': env.rss = true; break;
-        case 'l': env.memleak = true; break;
-        default: return ARGP_ERR_UNKNOWN;
->>>>>>> 68b824cd
+		    case 'l': env.memleak = true; break;
+		    case 'm': env.print_time = true; break;
+		    case 'h': argp_state_help(state, stderr, ARGP_HELP_STD_HELP); break;
+		    default: return ARGP_ERR_UNKNOWN;
     }
     return 0;
 }
@@ -250,12 +242,10 @@
 static int process_procstat(struct procstat_bpf *skel_procstat);
 static int process_sysstat(struct sysstat_bpf *skel_sysstat);
 static int process_memleak(struct memleak_bpf *skel_memleak, struct env);
-<<<<<<< HEAD
 static __u64 adjust_time_to_program_start_time(__u64 first_query_time);
 static int update_addr_times(struct memleak_bpf *skel_memleak);
 static int print_time(struct memleak_bpf *skel_memleak);
-=======
->>>>>>> 68b824cd
+
 
 // Main function
 int main(int argc, char **argv) {
@@ -918,7 +908,6 @@
 
 	for (;;) {
 		if (!env.kernel_trace)
-<<<<<<< HEAD
 			if (env.print_time) {
 				system("clear");
 				update_addr_times(skel_memleak);
@@ -926,9 +915,6 @@
 			}
 			else
 				print_outstanding_combined_allocs(skel_memleak, attach_pid);
-=======
-			print_outstanding_combined_allocs(skel_memleak, attach_pid);
->>>>>>> 68b824cd
 		else
 			print_outstanding_allocs(skel_memleak);
 
