--- conflicted
+++ resolved
@@ -1136,15 +1136,9 @@
         strcat(redis, pack_info->redis[i]);
         strcat(redis, " ");
     }
-<<<<<<< HEAD
-    printf("%-20d %-20s %-20d %-20s %-21llu\n", pack_info->pid,
-            pack_info->comm,pack_info->argc, redis,pack_info->duratime);
-    strcpy(redis,"");
-=======
     printf("%-20d %-20s %-20d %-20s %-21llu\n", pack_info->pid, pack_info->comm,
            pack_info->argc, redis, pack_info->duratime);
     strcpy(redis, "");
->>>>>>> 04a46695
     return 0;
 }
 static int libbpf_print_fn(enum libbpf_print_level level, const char *format,
@@ -1196,17 +1190,12 @@
     return 0;
 }
 int attach_uprobe_redis(struct netwatcher_bpf *skel) {
-<<<<<<< HEAD
     ATTACH_UPROBE_CHECKED(
         skel, call,
         query__end_redis);
     ATTACH_UPROBE_CHECKED(
         skel, processCommand,
         query__start_redis_process);
-=======
-    ATTACH_UPROBE_CHECKED(skel, call, query__start_redis);
-    ATTACH_UPROBE_CHECKED(skel, call, query__end_redis);
->>>>>>> 04a46695
     return 0;
 }
 int main(int argc, char **argv) {
