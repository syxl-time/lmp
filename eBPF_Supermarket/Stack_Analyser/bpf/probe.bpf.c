--- conflicted
+++ resolved
@@ -30,40 +30,7 @@
 COMMON_VALS;
 BPF_HASH(starts, u32, u64);
 
-<<<<<<< HEAD
-=======
 static int entry(void *ctx)
-{
-    CHECK_ACTIVE;
-    CHECK_FREQ;
-    struct task_struct *curr = (struct task_struct *)bpf_get_current_task(); // 利用bpf_get_current_task()获得当前的进程tsk
-
-    if (BPF_CORE_READ(curr, flags) & PF_KTHREAD)
-        return 0;
-    u32 pid = BPF_CORE_READ(curr, pid); // 利用帮助函数获得当前进程的pid
-    if ((!pid) || (pid == self_pid) || (target_pid > 0 && pid != target_pid))
-        return 0;
-    if (target_tgid > 0 && BPF_CORE_READ(curr, tgid) != target_tgid)
-        return 0;
-    SET_KNODE(curr, knode);
-    if (target_cgroupid > 0 && BPF_CORE_READ(knode, id) != target_cgroupid)
-        return 0;
-
-    SAVE_TASK_INFO(pid, curr, knode);
-
-    u64 nsec = bpf_ktime_get_ns();
-    bpf_map_update_elem(&starts, &pid, &nsec, BPF_ANY);
-    return 0;
-}
-SEC("fentry/dummy_fentry")
-int BPF_PROG(dummy_fentry)
-{
-	entry(ctx);
-	return 0;
-}
->>>>>>> d94dc0ac
-SEC("kprobe/dummy_kprobe")
-int BPF_KPROBE(dummy_kprobe)
 {
     CHECK_ACTIVE;
     u64 ts = bpf_ktime_get_ns();
@@ -81,15 +48,10 @@
     return 0;
 }
 
-SEC("kretprobe/dummy_kretprobe")
-int BPF_KRETPROBE(dummy_kretprobe)
+static int exit(void *ctx)
 {
     CHECK_ACTIVE;
-<<<<<<< HEAD
     u32 pid = bpf_get_current_pid_tgid() >> 32;
-=======
-    u32 pid = bpf_get_current_pid_tgid() >> 32; 
->>>>>>> d94dc0ac
     u64 *start = bpf_map_lookup_elem(&starts, &pid);
     if (!start)
         return 0;
@@ -110,16 +72,13 @@
     return 0;
 }
 
-<<<<<<< HEAD
-static int static_tracing_handler(void *ctx)
-=======
-SEC("fexit/dummy_fexit")
-int BPF_PROG(dummy_fexit)
+
+SEC("kprobe/dummy_kprobe")
+int BPF_KPROBE(dummy_kprobe)
 {
-	exit(ctx);
-	return 0;
+    entry(ctx);
+    return 0;
 }
-
 
 SEC("kretprobe/dummy_kretprobe")
 int BPF_KRETPROBE(dummy_kretprobe)
@@ -128,8 +87,21 @@
     return 0;
 }
 
-static int handleCounts(void *ctx)
->>>>>>> d94dc0ac
+SEC("fentry/dummy_fentry")
+int BPF_PROG(dummy_fentry)
+{
+	entry(ctx);
+	return 0;
+}
+
+SEC("fexit/dummy_fexit")
+int BPF_PROG(dummy_fexit)
+{
+	exit(ctx);
+	return 0;
+}
+
+static int static_tracing_handler(void *ctx)
 {
     CHECK_ACTIVE;
     CHECK_FREQ(TS);
