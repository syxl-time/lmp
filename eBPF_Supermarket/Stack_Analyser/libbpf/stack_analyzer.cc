--- conflicted
+++ resolved
@@ -20,14 +20,11 @@
 #include <vector>
 #include <sstream>
 #include <iostream>
-<<<<<<< HEAD
 #include <iomanip>
 #include <fstream>
 #include <cxxabi.h>
 #include <string.h>
 #include <typeinfo>
-=======
->>>>>>> dc18e161
 
 #include "symbol.h"
 #include "clipp.h"
@@ -118,13 +115,13 @@
 		{
 			return NULL;
 		}
-<<<<<<< HEAD
+
 		std::vector<CountItem> *D = new std::vector<CountItem>();
 		for (psid prev = {0}, id; !bpf_map_get_next_key(value_fd, &prev, &id); prev = id)
 		{
 			bpf_map_lookup_elem(value_fd, &id, data_buf);
 			CountItem d(id.pid, id.ksid, id.usid, data_value());
-=======
+
 		auto keys = new psid[MAX_ENTRIES];
 		auto vals = new char[MAX_ENTRIES*count_size];
 		uint32_t count = MAX_ENTRIES;
@@ -142,7 +139,6 @@
 		auto D = new std::vector<CountItem>();
 		for(uint32_t i = 0; i < count; i++) {
 			CountItem d(keys[i].pid, keys[i].ksid, keys[i].usid, data_value(vals + count_size*i));
->>>>>>> dc18e161
 			D->insert(std::lower_bound(D->begin(), D->end(), d), d);
 		}
 		delete[] keys;
@@ -155,13 +151,10 @@
 	int tgid_fd = -1;  // pid-tgid表的文件描述符
 	int comm_fd = -1;  // pid-进程名表的文件描述符
 	int trace_fd = -1; // 栈id-栈轨迹表的文件描述符
-<<<<<<< HEAD
 
 	void *data_buf = NULL; // 用于存储单个指标值的缓冲区
-=======
 	
 	size_t count_size = sizeof(uint32_t);
->>>>>>> dc18e161
 
 	bool showDelta = true;
 
@@ -197,15 +190,14 @@
 	StackCollector()
 	{
 		self_pid = getpid();
-<<<<<<< HEAD
+
 		data_buf = new uint64_t(0);
 	};
 
 	virtual ~StackCollector()
 	{
 		delete (uint64_t *)data_buf;
-=======
->>>>>>> dc18e161
+
 	};
 
 	/// @brief 负责ebpf程序的加载、参数设置和打开操作
@@ -257,7 +249,7 @@
 		skel = NULL;             \
 	};
 
-<<<<<<< HEAD
+
 	/// @brief 清除count map的数据
 	/// @param  无
 	void check_clear_count(void)
@@ -400,7 +392,7 @@
 			else
 			{
 				DataText << "[MISSING KERNEL STACK];";
-=======
+
 	operator std::string() {
 		std::ostringstream oss;
 		oss << "time:"; {
@@ -457,7 +449,7 @@
 						traces[id.ksid].push_back(sym.name);
 					}
 				}
->>>>>>> dc18e161
+
 			}
 			delete D;
 		}
@@ -700,7 +692,6 @@
 	declareEBPF(io_count_bpf);
 
 protected:
-<<<<<<< HEAD
 	std::string data_str(uint64_t f) override
 	{
 		const std::string IOScale[] = {"counts", "size(B)", "aver(B/1)"};
@@ -712,7 +703,7 @@
 		io_tuple *p = (io_tuple *)data_buf;
 		switch (DataType)
 		{
-=======
+
 	std::string data_str(uint64_t f) override {
 		const std::string IOScale[] = {"Count", "Byte", "Byte:Count"};
 		return std::to_string(f) + IOScale[DataType] + ":5s";
@@ -721,7 +712,6 @@
 	uint64_t data_value(void *data) override {
 		io_tuple *p = (io_tuple *)data;
 		switch (DataType) {
->>>>>>> dc18e161
 		case AVE:
 			return p->size / p->count;
 		case SIZE:
@@ -736,7 +726,6 @@
 public:
 	io_mod DataType = io_mod::COUNT;
 
-<<<<<<< HEAD
 	IOStackCollector()
 	{
 		delete (uint64_t *)data_buf;
@@ -749,13 +738,11 @@
 		delete (io_tuple *)data_buf;
 	};
 
-=======
 	IOStackCollector() {
 		count_size = sizeof(io_tuple);
 		name = "io";
 	};
 
->>>>>>> dc18e161
 	defaultLoad;
 	defaultAttach;
 	defaultDetach;
@@ -768,7 +755,6 @@
 	declareEBPF(pre_count_bpf);
 
 protected:
-<<<<<<< HEAD
 	std::string data_str(uint64_t f) override
 	{
 		return "rest_pages:" + std::to_string(f);
@@ -777,14 +763,12 @@
 	uint64_t data_value() override
 	{
 		ra_tuple *p = (ra_tuple *)data_buf;
-=======
 	std::string data_str(uint64_t f) override {
 		return std::to_string(f) + "UnusedPage"; 
 	};
 
 	uint64_t data_value(void *data) override {
 		ra_tuple *p = (ra_tuple *)data;
->>>>>>> dc18e161
 		return p->expect - p->truth;
 	};
 
@@ -794,26 +778,20 @@
 	defaultDetach;
 	defaultUnload;
 
-<<<<<<< HEAD
 	ReadaheadStackCollector()
 	{
 		delete (uint64_t *)data_buf;
 		data_buf = new ra_tuple{0};
-=======
 	ReadaheadStackCollector() {
->>>>>>> dc18e161
 		name = "readahead";
 		count_size = sizeof(ra_tuple);
 		showDelta = false;
 	};
-<<<<<<< HEAD
 
 	~ReadaheadStackCollector() override
 	{
 		delete (ra_tuple *)data_buf;
 	}
-=======
->>>>>>> dc18e161
 };
 
 namespace MainConfig
@@ -829,17 +807,14 @@
 void endCollect(void)
 {
 	signal(SIGINT, SIG_IGN);
-<<<<<<< HEAD
 	for (auto Item : StackCollectorList)
 	{
 		if (MainConfig::run_time > 0)
 		{
 			Item->format();
-=======
 	for(auto Item : StackCollectorList) {
 		if(MainConfig::run_time > 0) {
 			std::cout << std::string(*Item) << std::endl;
->>>>>>> dc18e161
 		}
 		Item->detach();
 		Item->unload();
@@ -851,7 +826,6 @@
 }
 
 uint64_t optbuff;
-<<<<<<< HEAD
 int main(int argc, char *argv[])
 {
 	auto MainOption = ((
@@ -926,7 +900,6 @@
 
 	if (!clipp::parse(argc, argv, cli))
 	{
-=======
 int main(int argc, char *argv[]) {
 	auto MainOption = (
 		(
@@ -1004,7 +977,6 @@
 	) % "statistic call trace relate with some metrics";
 	
 	if (!clipp::parse(argc, argv, cli)) {
->>>>>>> dc18e161
 		std::cout << clipp::make_man_page(cli, argv[0]) << '\n';
 		return 0;
 	}
@@ -1065,7 +1037,6 @@
 		write(child_exec_event_fd, &eventbuff, sizeof(eventbuff));
 	}
 
-<<<<<<< HEAD
 	printf("display mode: %d\n", MainConfig::d_mode);
 
 	// 创建 socket
@@ -1140,7 +1111,6 @@
 			delete StreamData;
 			Item->check_clear_count();
 
-=======
 	// printf("display mode: %d\n", MainConfig::d_mode);
 
 	for(; MainConfig::run_time > 0 && (MainConfig::target_pid < 0 || !kill(MainConfig::target_pid, 0)); MainConfig::run_time -= MainConfig::delay) {
@@ -1148,7 +1118,6 @@
 		for(auto Item : StackCollectorList) {
 			Item->detach();
 			std::cout << std::string(*Item) << std::endl;
->>>>>>> dc18e161
 			Item->attach();
 		}
 	}
