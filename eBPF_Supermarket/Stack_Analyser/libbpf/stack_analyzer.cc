--- conflicted
+++ resolved
@@ -172,11 +172,7 @@
 	struct eBPFName *skel = NULL;
 
 public:
-<<<<<<< HEAD
 	Scale scale;
-=======
-	std::string name; // 标识类名
->>>>>>> 0d4d7dd7
 
 	int pid = -1; // 用于设置ebpf程序跟踪的pid
 	int cpu = -1; // 用于设置ebpf程序跟踪的cpu
@@ -667,27 +663,10 @@
 {
 private:
 	declareEBPF(stack_count_bpf);
-<<<<<<< HEAD
 
 public:
-=======
-
-protected:
-	std::string data_str(void) override
-	{
-		return "Calling Counts";
-	};
-	double data_value(void *data) override
-	{
-		stack_tuple *p = (stack_tuple *)data;
-		return p->count;
-	};
-
-public:
-	stack_mod DataType = stack_mod::COUNTS;
-	std::string pattern = "vfs_write"; // 保存命令行的输入
-
->>>>>>> 0d4d7dd7
+	std::string probe = ""; // 保存命令行的输入
+
 	StackCountStackCollector()
 	{
 		scale = {
@@ -697,12 +676,17 @@
 		};
 	};
 
+	void setProbe(std::string probe) {
+		this->probe = probe;
+		scale.Type = (probe+scale.Type).c_str();
+	}
+
 	defaultLoad;
 	int attach(void) override
 	{
 		skel->links.handle =
 			bpf_program__attach_kprobe(skel->progs.handle, false,
-									   pattern.c_str());
+									   probe.c_str());
 		CHECK_ERR(!skel->links.handle, "Fail to attach kprobe");
 		return 0;
 	};
@@ -716,7 +700,6 @@
 	unsigned delay = 5;			// 设置输出间隔
 	std::string command = "";
 	int32_t target_pid = -1;
-	std::string pattern = "";
 }
 std::vector<StackCollector *> StackCollectorList;
 void endCollect(void)
@@ -737,7 +720,8 @@
 	}
 }
 
-uint64_t optbuff;
+uint64_t IntTmp;
+std::string StrTmp;
 int main(int argc, char *argv[])
 {
 	auto MainOption = ((
@@ -752,18 +736,18 @@
 					  clipp::option("-K", "--kernel-stack-only").call([]
 																	  { StackCollectorList.back()->ustack = false; }) %
 						  "only sample kernel stacks",
-					  (clipp::option("-m", "--max-value") & clipp::value("max threshold of sampled value", optbuff).call([]
-																														 { StackCollectorList.back()->max = optbuff; })) %
+					  (clipp::option("-m", "--max-value") & clipp::value("max threshold of sampled value", IntTmp).call([]
+																														 { StackCollectorList.back()->max = IntTmp; })) %
 						  "set the max threshold of sampled value",
-					  (clipp::option("-n", "--min-value") & clipp::value("min threshold of sampled value", optbuff).call([]
-																														 { StackCollectorList.back()->min = optbuff; })) %
+					  (clipp::option("-n", "--min-value") & clipp::value("min threshold of sampled value", IntTmp).call([]
+																														 { StackCollectorList.back()->min = IntTmp; })) %
 						  "set the min threshold of sampled value");
 
 	auto OnCpuOption = clipp::option("on-cpu").call([]
 													{ StackCollectorList.push_back(new OnCPUStackCollector()); }) %
 						   "sample the call stacks of on-cpu processes" &
-					   (clipp::option("-F", "--frequency") & clipp::value("sampling frequency", optbuff).call([]
-																											  { static_cast<OnCPUStackCollector *>(StackCollectorList.back())->setScale(optbuff); }) %
+					   (clipp::option("-F", "--frequency") & clipp::value("sampling frequency", IntTmp).call([]
+																											  { static_cast<OnCPUStackCollector *>(StackCollectorList.back())->setScale(IntTmp); }) %
 																 "sampling at a set frequency",
 						SubOption);
 
@@ -799,14 +783,10 @@
 	auto StackCountOption = clipp::option("stackcount").call([]
 															 { StackCollectorList.push_back(new StackCountStackCollector()); }) %
 								"sample the counts of calling stacks" &
-<<<<<<< HEAD
-							SubOption;
-=======
-							(clipp::option("-S", "--String") & clipp::value("Pattern String", MainConfig::pattern).call([]
-																														{ static_cast<StackCountStackCollector *>(StackCollectorList.back())->pattern = MainConfig::pattern; }) %
-																   "sampling at a set pattern string",
+							(clipp::option("-S", "--String") & clipp::value("probe String", StrTmp).call([]
+																														{ static_cast<StackCountStackCollector *>(StackCollectorList.back())->setProbe(StrTmp); }) %
+																   "sampling at a set probe string",
 							 SubOption);
->>>>>>> 0d4d7dd7
 
 	auto cli = (MainOption,
 				clipp::option("-v", "--version").call([]
