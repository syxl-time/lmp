--- conflicted
+++ resolved
@@ -1,4 +1,3 @@
-<<<<<<< HEAD
 // Copyright 2023 The LMP Authors.
 //
 // Licensed under the Apache License, Version 2.0 (the "License");
@@ -18,9 +17,6 @@
 // 内核态eBPF的通用的调用栈计数代码
 
 #include "vmlinux.h"
-=======
-#include "../libbpf-bootstrap/vmlinux/vmlinux.h"
->>>>>>> 0d4d7dd7
 #include <bpf/bpf_helpers.h>
 #include <bpf/bpf_tracing.h>
 #include <bpf/bpf_core_read.h>
@@ -28,11 +24,7 @@
 #include "../include/sa_ebpf.h"
 #include "../include/task.h"
 
-<<<<<<< HEAD
 DeclareCommonMaps(u32);
-=======
-DeclareCommonMaps(stack_tuple);
->>>>>>> 0d4d7dd7
 DeclareCommonVar();
 
 // 传进来的参数
@@ -42,48 +34,21 @@
 
 static int handle_func(void *ctx)
 {
-<<<<<<< HEAD
     struct task_struct *curr = (struct task_struct *)bpf_get_current_task(); // 利用bpf_get_current_task()获得当前的进程tsk
     ignoreKthread(curr);
 
-=======
-
-    struct task_struct *curr = (struct task_struct *)bpf_get_current_task(); // 利用bpf_get_current_task()获得当前的进程tsk
-    ignoreKthread(curr);
-
-    stack_tuple key = {};
->>>>>>> 0d4d7dd7
     u32 pid = get_task_ns_pid(curr); // 利用帮助函数获得当前进程的pid
     if ((apid >= 0 && pid != apid) || !pid || pid == self_pid)
         return 0;
 
     u32 tgid = get_task_ns_tgid(curr);                    // 利用帮助函数获取进程的tgid
     bpf_map_update_elem(&pid_tgid, &pid, &tgid, BPF_ANY); // 将pid_tgid表中的pid选项更新为tgid,若没有该表项，则创建
-<<<<<<< HEAD
 
     if (!bpf_map_lookup_elem(&pid_comm, &pid))
-=======
-    comm *p = bpf_map_lookup_elem(&pid_comm, &pid);       // p指向pid_comm哈希表中的pid表项对应的value
-    if (!p)                                               // 如果p不为空，获取当前进程名保存至name中，如果pid_comm当中不存在pid name项，则更新
->>>>>>> 0d4d7dd7
     {
         comm name;
         bpf_get_current_comm(&name, COMM_LEN);
         bpf_map_update_elem(&pid_comm, &pid, &name, BPF_NOEXIST);
-<<<<<<< HEAD
-=======
-        p = &name;
-    }
-    key.name = *p;
-    u32 *t = bpf_map_lookup_elem(&pid_tgid, &pid);
-    if (!t)
-    {
-        key.tgid = 0xffffffff;
-    }
-    else
-    {
-        key.tgid = *t;
->>>>>>> 0d4d7dd7
     }
 
     psid apsid = {
@@ -91,7 +56,6 @@
         .usid = u ? USER_STACK : -1,
         .ksid = k ? KERNEL_STACK : -1,
     };
-<<<<<<< HEAD
 
     u32 *cnt = bpf_map_lookup_elem(&psid_count, &apsid);
     if (!cnt)
@@ -107,31 +71,9 @@
     return 0;
 }
 
-#define io_sec_tp(name)                 \
-    SEC("tp/syscalls/sys_enter_" #name) \
-    int prog_t_##name(struct trace_event_raw_sys_enter *ctx) { return handle(ctx); }
-
-io_sec_tp(write);
-io_sec_tp(read);
-=======
-    stack_tuple *d = bpf_map_lookup_elem(&psid_count, &apsid); // d指向psid_count表当中的apsid表项的值
-
-    if (!d)
-    {
-        stack_tuple nd = {.count = 1, .name = key.name, .tgid = key.tgid};
-        bpf_map_update_elem(&psid_count, &apsid, &nd, BPF_NOEXIST);
-    }
-    else
-    {
-        d->count++;
-    }
-    return 0;
-}
-
 SEC("kprobe/dummy_kprobe")
 int BPF_KPROBE(handle)
 {
     handle_func(ctx);
     return 0;
-}
->>>>>>> 0d4d7dd7
+}