--- conflicted
+++ resolved
@@ -23,7 +23,7 @@
 #include <time.h>
 
 #include "bpf_wapper/on_cpu.h"
-#include "bpf_wapper/funclatency.h"
+#include "bpf_wapper/probe.h"
 #include "bpf_wapper/llc_stat.h"
 #include "bpf_wapper/off_cpu.h"
 #include "bpf_wapper/memleak.h"
@@ -170,20 +170,6 @@
                                          { StackCollectorList.push_back(new ReadaheadStackCollector()); }) %
                                COLLECTOR_INFO("readahead");
 
-        auto ProbeOption = clipp::option("probe")
-                                   .call([]
-                                         { StackCollectorList.push_back(new ProbeStackCollector()); }) %
-                               COLLECTOR_INFO("probe") &
-                           (clipp::value("probe", StrTmp)
-                                .call([]
-                                      { static_cast<ProbeStackCollector *>(StackCollectorList.back())
-                                            ->setScale(StrTmp); }) %
-                            "Set the probe string; specific use is:\n"
-                            "<func> | p::<func>             -- probe a kernel function;\n"
-                            "<lib>:<func> | p:<lib>:<func>  -- probe a user-space function in the library 'lib';\n"
-                            "t:<class>:<func>               -- probe a kernel tracepoint;\n"
-                            "u:<lib>:<probe>                -- probe a USDT tracepoint");
-
         auto LlcStatOption = clipp::option("llc_stat").call([]
                                                             { StackCollectorList.push_back(new LlcStatStackCollector()); }) %
                                  COLLECTOR_INFO("llc_stat") &
@@ -192,22 +178,22 @@
                                    .call([]
                                          { static_cast<LlcStatStackCollector *>(StackCollectorList.back())
                                                ->setScale(IntTmp); })) %
-<<<<<<< HEAD
                               "Set sampling period; default is 100");
 
-=======
-                                  "Set sampling period; default is 100",
-                              TraceOption);
-        auto FunclatencyOption = clipp::option("funclatency").call([]
-                                                                     { StackCollectorList.push_back(new FunclatencyStackCollector()); }) %
-                                      COLLECTOR_INFO("funclatency") &
-                                  (clipp::value("probe", StrTmp)
-                                           .call([]
-                                                 { static_cast<FunclatencyStackCollector *>(StackCollectorList.back())
-                                                       ->setScale(StrTmp); }) %
-                                       "set the probe string to time specfic func; default period is ns" &
-                                   TraceOption);
->>>>>>> 3a602dc1
+        auto ProbeOption = clipp::option("probe")
+                                         .call([]
+                                               { StackCollectorList.push_back(new ProbeStackCollector()); }) %
+                                     COLLECTOR_INFO("probe") &
+                                 (clipp::value("probe", StrTmp)
+                                      .call([]
+                                            { static_cast<ProbeStackCollector *>(StackCollectorList.back())
+                                                  ->setScale(StrTmp); }) %
+                                  "Set the probe string; specific use is:\n"
+                                  "<func> | p::<func>             -- probe a kernel function;\n"
+                                  "<lib>:<func> | p:<lib>:<func>  -- probe a user-space function in the library 'lib';\n"
+                                  "t:<class>:<func>               -- probe a kernel tracepoint;\n"
+                                  "u:<lib>:<probe>                -- probe a USDT tracepoint");
+
         auto MainOption = _GREEN "Some overall options" _RE %
                           ((
                                ((clipp::option("-g") &
@@ -270,9 +256,8 @@
                MemleakOption,
                IOOption,
                ReadaheadOption,
+               LlcStatOption,
                ProbeOption,
-               LlcStatOption,
-               FunclatencyOption,
                MainOption,
                Info);
     }
