--- conflicted
+++ resolved
@@ -58,13 +58,7 @@
 
 static bool try_fentry(struct probe_bpf *skel, std::string func)
 {
-<<<<<<< HEAD
-    EBPF_LOAD_OPEN_INIT();
-    return 0;
-};
-=======
     long err;
->>>>>>> d94dc0ac
 
     if (!fentry_can_attach(func.c_str(), NULL))
     {
@@ -95,7 +89,7 @@
 {
     std::string str = func;
     skel = skel->open(NULL);
-    CHECK_ERR(!skel, "Fail to open BPF skeleton");
+    CHECK_ERR_RN1(!skel, "Fail to open BPF skeleton");
     if (strList.size() == 3 && strList[0] == "p" && strList[1] == "")
         str = strList[2];
     if (strList.size() == 1 || (strList.size() == 3 && strList[0] == "p" && strList[1] == "")){
@@ -104,15 +98,15 @@
         bpf_program__set_autoload(skel->progs.dummy_fentry, false);
         bpf_program__set_autoload(skel->progs.dummy_fexit, false);
      }
-    skel->rodata->target_pid = pid;
+    skel->rodata->target_tgid = tgid;
     skel->rodata->trace_user = ustack;
     skel->rodata->trace_kernel = kstack;
-    skel->rodata->self_pid = self_pid;
+    skel->rodata->self_tgid = self_tgid;
     skel->rodata->target_tgid = tgid;
     skel->rodata->target_cgroupid = cgroup;
     skel->rodata->freq = freq;
     err = skel->load(skel);
-    CHECK_ERR(err, "Fail to load BPF skeleton");
+    CHECK_ERR_RN1(err, "Fail to load BPF skeleton");
     obj = skel->obj;
     return 0;
 };
@@ -159,10 +153,10 @@
 {
     skel->links.dummy_fentry =
         bpf_program__attach(skel->progs.dummy_fentry);
-    CHECK_ERR(!skel->links.dummy_fentry, "Fail to attach fentry");
+    CHECK_ERR_RN1(!skel->links.dummy_fentry, "Fail to attach fentry");
     skel->links.dummy_fexit =
         bpf_program__attach(skel->progs.dummy_fexit);
-    CHECK_ERR(!skel->links.dummy_fexit, "Fail to attach fexit");
+    CHECK_ERR_RN1(!skel->links.dummy_fexit, "Fail to attach fexit");
     return 0;
 }
 static int attach_uprobes(struct probe_bpf *skel, std::string probe, int pid)
