# Copyright 2023 The LMP Authors.
#
# Licensed under the Apache License, Version 2.0 (the "License");
# you may not use this file except in compliance with the License.
# You may obtain a copy of the License at
#
# https://github.com/linuxkerneltravel/lmp/blob/develop/LICENSE
#
# Unless required by applicable law or agreed to in writing, software
# distributed under the License is distributed on an "AS IS" BASIS,
# WITHOUT WARRANTIES OR CONDITIONS OF ANY KIND, either express or implied.
# See the License for the specific language governing permissions and
# limitations under the License.
#
# author: luiyanbing@foxmail.com
#
# Makefile

OUTPUT := .output
BPF_SKEL := bpf_skel
CLANG ?= clang
LIBBPF_SRC := $(abspath libbpf-bootstrap/libbpf/src)
BPFTOOL_SRC := $(abspath libbpf-bootstrap/bpftool/src)
LIBBPF_OBJ := $(abspath $(OUTPUT)/libbpf.a)
BPFTOOL_OUTPUT ?= $(abspath $(OUTPUT)/bpftool)
BPFTOOL ?= $(BPFTOOL_OUTPUT)/bootstrap/bpftool
ARCH ?= $(shell uname -m | sed 's/x86_64/x86/' \
			 | sed 's/arm.*/arm/' \
			 | sed 's/aarch64/arm64/' \
			 | sed 's/ppc64le/powerpc/' \
			 | sed 's/mips.*/mips/' \
			 | sed 's/riscv64/riscv/' \
			 | sed 's/loongarch64/loongarch/')
VMLINUX := libbpf-bootstrap/vmlinux/$(ARCH)/vmlinux.h
# Use our own libbpf API headers and Linux UAPI headers distributed with
# libbpf to avoid dependency on system-wide headers, which could be missing or
# outdated
INCLUDES := -I./include -I./$(OUTPUT) -I./$(BPF_SKEL) -I./libbpf-bootstrap/libbpf/include/uapi -I$(dir $(VMLINUX))
CFLAGS := -Og -Wall
ALL_LDFLAGS := $(LDFLAGS) $(EXTRA_LDFLAGS)

BIN = $(patsubst src/%.cpp, %, ${wildcard src/*.cpp})
BPF = $(patsubst bpf/%.bpf.c, %, ${wildcard bpf/*.bpf.c})

TARGETS = stack_analyzer

# Get Clang's default includes on this system. We'll explicitly add these dirs
# to the includes list when compiling with `-target bpf` because otherwise some
# architecture-specific dirs will be "missing" on some architectures/distros -
# headers such as asm/types.h, asm/byteorder.h, asm/socket.h, asm/sockios.h,
# sys/cdefs.h etc. might be missing.
#
# Use '-idirafter': Don't interfere with include mechanics except where the
# build would have failed anyways.
CLANG_BPF_SYS_INCLUDES ?= $(shell $(CLANG) -v -E - </dev/null 2>&1 \
	| sed -n '/<...> search starts here:/,/End of search list./{ s| \(/.*\)|-idirafter \1|p }')

ifeq ($(V),1)
	Q =
	msg =
else
	Q = @
	msg = @printf '  %-8s %s%s\n'					\
		      "$(1)"						\
		      "$(patsubst $(abspath $(OUTPUT))/%,%,$(2))"	\
		      "$(if $(3), $(3))";
	MAKEFLAGS += --no-print-directory
endif

define allow-override
  $(if $(or $(findstring environment,$(origin $(1))),\
            $(findstring command line,$(origin $(1)))),,\
    $(eval $(1) = $(2)))
endef

$(call allow-override,CC,$(CROSS_COMPILE)cc)
$(call allow-override,LD,$(CROSS_COMPILE)ld)
args = `arg="$(filter-out $@,$(MAKECMDGOALS))" && echo $${arg:-${1}}`

.PHONY: all
all: $(TARGETS)

.PHONY: clean
clean:
	$(call msg,CLEAN)
	$(Q)rm -rf $(OUTPUT) $(TARGETS) $(BPF_SKEL)

$(OUTPUT) $(OUTPUT)/libbpf $(BPFTOOL_OUTPUT) $(BPF_SKEL):
	$(call msg,MKDIR,$@)
	$(Q)mkdir -p $@

# Build libbpf
$(LIBBPF_OBJ): $(wildcard $(LIBBPF_SRC)/*.[ch] $(LIBBPF_SRC)/Makefile) | $(OUTPUT)/libbpf
	$(call msg,LIB,$@)
	$(Q)$(MAKE) -C $(LIBBPF_SRC) BUILD_STATIC_ONLY=1  \
		    OBJDIR=$(dir $@)/libbpf DESTDIR=$(dir $@) \
		    INCLUDEDIR= LIBDIR= UAPIDIR=			  \
		    install

# Build bpftool
$(BPFTOOL): | $(BPFTOOL_OUTPUT)
	$(call msg,BPFTOOL,$@)
	$(Q)$(MAKE) ARCH= CROSS_COMPILE= OUTPUT=$(BPFTOOL_OUTPUT)/ -C $(BPFTOOL_SRC) bootstrap

# Build BPF code
$(OUTPUT)/%.bpf.o: bpf/%.bpf.c include/sa_ebpf.h $(LIBBPF_OBJ) $(VMLINUX) | $(OUTPUT) $(BPFTOOL)
	$(call msg,BPF,$@)
	$(Q)$(CLANG) -g -O2 -target bpf -D__TARGET_ARCH_$(ARCH)		      \
		     $(INCLUDES) $(CLANG_BPF_SYS_INCLUDES)		      \
		     -c $(filter %.c,$^) -o $(patsubst %.bpf.o,%.tmp.bpf.o,$@)
	$(Q)$(BPFTOOL) gen object $@ $(patsubst %.bpf.o,%.tmp.bpf.o,$@)

# Generate BPF skeletons
<<<<<<< HEAD
.PHONY: $(BPF)
=======
>>>>>>> 41f2b731
$(BPF_SKEL)/%.skel.h: $(OUTPUT)/%.bpf.o | $(OUTPUT) $(BPFTOOL) $(BPF_SKEL)
	$(call msg,GEN-SKEL,$@)
	$(Q)$(BPFTOOL) gen skeleton $< > $@

$(patsubst %,include/bpf_wapper/%.h,$(BPF)): include/bpf_wapper/%.h: $(BPF_SKEL)/%.skel.h

$(patsubst %,$(OUTPUT)/%.o,$(BPF)): $(OUTPUT)/%.o: src/bpf_wapper/%.cpp include/bpf_wapper/%.h $(OUTPUT)/eBPFStackCollector.o
	$(call msg,CXX,$@)
	$(Q)$(CXX) $(CFLAGS) $(INCLUDES) -c $< -o $@

# Build depending library
$(patsubst %,$(OUTPUT)/%.o,$(BIN)): $(OUTPUT)/%.o: src/%.cpp $(patsubst %,include/bpf_wapper/%.h,$(BPF))
	$(call msg,CXX,$@)
	$(Q)$(CXX) $(CFLAGS) $(INCLUDES) -c $< -o $@

$(OUTPUT)/eBPFStackCollector.o: src/bpf_wapper/eBPFStackCollector.cpp | $(LIBBPF_OBJ)
	$(call msg,CXX,$@)
	$(Q)$(CXX) $(CFLAGS) $(INCLUDES) -c $< -o $@

# Build application binary
$(TARGETS): $(OUTPUT)/eBPFStackCollector.o $(patsubst %,$(OUTPUT)/%.o,$(BIN)) $(patsubst %,$(OUTPUT)/%.o,$(BPF)) $(LIBBPF_OBJ)
	$(call msg,BINARY,$@)
	$(Q)$(CXX) $^ $(ALL_LDFLAGS) -lstdc++ -lelf -lz -o $@

# delete failed targets
.DELETE_ON_ERROR:

# keep intermediate (.skel.h, .bpf.o, etc) targets
.SECONDARY:<|MERGE_RESOLUTION|>--- conflicted
+++ resolved
@@ -111,10 +111,6 @@
 	$(Q)$(BPFTOOL) gen object $@ $(patsubst %.bpf.o,%.tmp.bpf.o,$@)
 
 # Generate BPF skeletons
-<<<<<<< HEAD
-.PHONY: $(BPF)
-=======
->>>>>>> 41f2b731
 $(BPF_SKEL)/%.skel.h: $(OUTPUT)/%.bpf.o | $(OUTPUT) $(BPFTOOL) $(BPF_SKEL)
 	$(call msg,GEN-SKEL,$@)
 	$(Q)$(BPFTOOL) gen skeleton $< > $@
