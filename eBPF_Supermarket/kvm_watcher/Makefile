.SILENT:
ARCH ?= $(shell uname -m | sed 's/x86_64/x86/' \
			 | sed 's/arm.*/arm/' \
			 | sed 's/aarch64/arm64/' \
			 | sed 's/ppc64le/powerpc/' \
			 | sed 's/mips.*/mips/' \
			 | sed 's/riscv64/riscv/' \
			 | sed 's/loongarch64/loongarch/')
APP = src/kvm_watcher
<<<<<<< HEAD
OPTIONS = -f -w -n -d -c -h -e 
=======
OPTIONS = -f -w -n -d -e
>>>>>>> 0d4d7dd7

# 共同规则1
define common_rules1
	# 安装依赖
	sudo apt install clang libelf1 libelf-dev zlib1g-dev libbpf-dev linux-tools-$$(uname -r) linux-cloud-tools-$$(uname -r)
	# 生成vmlinux.h文件
	bpftool btf dump file /sys/kernel/btf/kvm format c > ./include/vmlinux.h
endef

# 共同规则2
define common_rules2
	# 编译ebpf程序
	clang -g -O2 -target bpf -D__TARGET_ARCH_$(ARCH) -I/usr/include/x86_64-linux-gnu -I. -c $@.bpf.c -o $@.bpf.o
	bpftool gen skeleton $@.bpf.o > $@.skel.h
	clang -g -O2 -Wall -I . -c $@.c -o $@.o
	clang -Wall -O2 -g $@.o -static -lbpf -lelf -lz -lzstd -o $(notdir $@) # 6.5内核编译需要lzstd库
endef

# 判断是否已安装 qemu-system-x86_64
ifeq (,$(shell which qemu-system-x86_64))
	INSTALL_QEMU = sudo apt update && sudo apt install qemu-kvm
endif

bpf: $(APP) 
test: $(APP)


.PHONY: $(APP)
$(APP):
# 如果参数为test：
ifeq ($(MAKECMDGOALS),test)
ifeq ($(shell grep -Eoc '(vmx|svm)' /proc/cpuinfo),0)
	$(error "The CPU in your device does not support virtualization!")
endif
	# 加载KVM模块
	sudo modprobe kvm && sudo modprobe kvm-intel
	$(common_rules1)
	$(common_rules2)
ifeq ($(wildcard ./cirros-0.5.2-x86_64-disk.img),)
	wget https://gitee.com/nan-shuaibo/cirros/releases/download/0.5.2/cirros-0.5.2-x86_64-disk.img
endif
	# 安装 qemu
	$(INSTALL_QEMU)
	# 启动虚拟机
    ifneq ($(shell pgrep -f qemu-system-x86_64),)
		echo "\nVirtual machine is running..."
		sleep 1
    else
		echo "\nWaiting for the virtual machine to start..."
		sudo qemu-system-x86_64 -enable-kvm -cpu host -m 2048 -smp 4 -drive file=cirros-0.5.2-x86_64-disk.img,format=qcow2 -boot c -nographic >/dev/null 2>&1 &
		sleep 8
		echo "\nVirtual machine is running..."
		sleep 1
    endif
	# 运行kvm_watcher
	echo "\nPreparing to run the kvm_watcher program..."
	for opt in $(OPTIONS); do \
        echo "\nrunning kvm_watcher with option: $$opt"; \
		sleep 2 ;\
		sudo ./kvm_watcher $$opt -t 3; \
    done
	# 结束qemu虚拟机进程
	-sudo pkill -f "qemu-system-x86_64 -enable-kvm -cpu host -m 2048 -smp 4 -drive file=cirros-0.5.2-x86_64-disk.img,format=qcow2 -boot c -nographic"
	echo "\nSuccessful test run of the kvm_watcher program."
# 如果参数为空或者为bpf
else
ifeq ($(wildcard ./include/vmlinux.h),)
	$(common_rules1)
endif
	$(common_rules2)
	echo "\nCompilation successful!"
endif

clean:
	cd src && rm -f *.o *.skel.h 
	sudo rm -rf $(notdir $(APP)) include/vmlinux.h temp*

<|MERGE_RESOLUTION|>--- conflicted
+++ resolved
@@ -7,11 +7,8 @@
 			 | sed 's/riscv64/riscv/' \
 			 | sed 's/loongarch64/loongarch/')
 APP = src/kvm_watcher
-<<<<<<< HEAD
-OPTIONS = -f -w -n -d -c -h -e 
-=======
+
 OPTIONS = -f -w -n -d -e
->>>>>>> 0d4d7dd7
 
 # 共同规则1
 define common_rules1
