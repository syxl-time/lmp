--- conflicted
+++ resolved
@@ -7,10 +7,7 @@
 			 | sed 's/riscv64/riscv/' \
 			 | sed 's/loongarch64/loongarch/')
 APP = src/kvm_watcher
-<<<<<<< HEAD
-=======
 
->>>>>>> b03c9ae8
 OPTIONS = -f -w -n -d -e
 
 # 共同规则1
@@ -88,4 +85,3 @@
 clean:
 	cd src && rm -f *.o *.skel.h 
 	sudo rm -rf $(notdir $(APP)) include/vmlinux.h temp*
-
