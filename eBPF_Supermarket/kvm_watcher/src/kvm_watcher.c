// Copyright 2023 The LMP Authors.
//
// Licensed under the Apache License, Version 2.0 (the "License");
// you may not use this file except in compliance with the License.
// You may obtain a copy of the License at
//
// https://github.com/linuxkerneltravel/lmp/blob/develop/LICENSE
//
// Unless required by applicable law or agreed to in writing, software
// distributed under the License is distributed on an "AS IS" BASIS,
// WITHOUT WARRANTIES OR CONDITIONS OF ANY KIND, either express or implied.
// See the License for the specific language governing permissions and
// limitations under the License.
//
// author: nanshuaibo811@163.com
//
// User space BPF program used for monitoring KVM event.

#include <argp.h>
#include <bpf/bpf.h>
#include <bpf/libbpf.h>
#include <signal.h>
#include <stdio.h>
#include <stdlib.h>
#include <string.h>
#include <sys/resource.h>
#include <sys/stat.h>
#include <time.h>
#include <unistd.h>
#include "../include/kvm_watcher.h"
#include "kvm_watcher.skel.h"
//定义具体的退出原因
struct ExitReason exitReasons[] = {{0, "EXCEPTION_NMI"},
                                   {1, "EXTERNAL_INTERRUPT"},
                                   {2, "TRIPLE_FAULT"},
                                   {3, "INIT_SIGNAL"},
                                   {4, "SIPI_SIGNAL"},
                                   {7, "INTERRUPT_WINDOW"},
                                   {8, "NMI_WINDOW"},
                                   {9, "TASK_SWITCH"},
                                   {10, "CPUID"},
                                   {12, "HLT"},
                                   {13, "INVD"},
                                   {14, "INVLPG"},
                                   {15, "RDPMC"},
                                   {16, "RDTSC"},
                                   {18, "VMCALL"},
                                   {19, "VMCLEAR"},
                                   {20, "VMLAUNCH"},
                                   {21, "VMPTRLD"},
                                   {22, "VMPTRST"},
                                   {23, "VMREAD"},
                                   {24, "VMRESUME"},
                                   {25, "VMWRITE"},
                                   {26, "VMOFF"},
                                   {27, "VMON"},
                                   {28, "CR_ACCESS"},
                                   {29, "DR_ACCESS"},
                                   {30, "IO_INSTRUCTION"},
                                   {31, "MSR_READ"},
                                   {32, "MSR_WRITE"},
                                   {33, "INVALID_STATE"},
                                   {34, "MSR_LOAD_FAIL"},
                                   {36, "MWAIT_INSTRUCTION"},
                                   {37, "MONITOR_TRAP_FLAG"},
                                   {39, "MONITOR_INSTRUCTION"},
                                   {40, "PAUSE_INSTRUCTION"},
                                   {41, "MCE_DURING_VMENTRY"},
                                   {43, "TPR_BELOW_THRESHOLD"},
                                   {44, "APIC_ACCESS"},
                                   {45, "EOI_INDUCED"},
                                   {46, "GDTR_IDTR"},
                                   {47, "LDTR_TR"},
                                   {48, "EPT_VIOLATION"},
                                   {49, "EPT_MISCONFIG"},
                                   {50, "INVEPT"},
                                   {51, "RDTSCP"},
                                   {52, "PREEMPTION_TIMER"},
                                   {53, "INVVPID"},
                                   {54, "WBINVD"},
                                   {55, "XSETBV"},
                                   {56, "APIC_WRITE"},
                                   {57, "RDRAND"},
                                   {58, "INVPCID"},
                                   {59, "VMFUNC"},
                                   {60, "ENCLS"},
                                   {61, "RDSEED"},
                                   {62, "PML_FULL"},
                                   {63, "XSAVES"},
                                   {64, "XRSTORS"},
                                   {67, "UMWAIT"},
                                   {68, "TPAUSE"},
                                   {74, "BUS_LOCK"},
                                   {75, "NOTIFY"}};

const char *getExitReasonName(int number) {
    for (int i = 0; i < sizeof(exitReasons) / sizeof(exitReasons[0]); i++) {
        if (exitReasons[i].number == number) {
            return exitReasons[i].name;
        }
    }
    return "Unknown";  // 如果找不到对应的退出原因，返回一个默认值
}

typedef struct {
    int exit_reason;
    char info[256];
    unsigned long long total_dur;
    unsigned long long avg_dur;
} ExitInfo;

// 链表节点
typedef struct Node {
    ExitInfo data;
    struct Node *next;
} Node;

Node *exitInfoBuffer = NULL;

void addExitInfo(Node **head, int exit_reason, const char *info,
                 unsigned long long dur, int count) {
    Node *newNode = (Node *)malloc(sizeof(Node));
    newNode->data.exit_reason = exit_reason;
    strncpy(newNode->data.info, info, sizeof(newNode->data.info));
    newNode->next = NULL;
    newNode->data.total_dur = dur;
    newNode->data.avg_dur = dur / count;

    // 检查是否已经存在相同 exit reason 的信息
    Node *current = *head;
    Node *previous = NULL;
    while (current != NULL) {
        if (current->data.exit_reason == exit_reason) {
            // 更新已存在的信息
            strncpy(current->data.info, info, sizeof(current->data.info));
            current->data.total_dur = dur + current->data.total_dur;
            current->data.avg_dur = current->data.total_dur / count;
            free(newNode);  // 释放新节点，因为信息已经更新
            return;
        }
        previous = current;
        current = current->next;
    }
    // 没有找到相同的 exit reason，将新节点添加到链表
    if (previous != NULL) {
        previous->next = newNode;
    } else {
        *head = newNode;
    }
}

// 查找指定退出原因的信息
const char *findExitInfo(Node *head, int exit_reason) {
    Node *current = head;
    while (current != NULL) {
        if (current->data.exit_reason == exit_reason) {
            return current->data.info;
        }
        current = current->next;
    }
    return NULL;
}

// 释放链表
void freeExitInfoList(Node *head) {
    while (head != NULL) {
        Node *temp = head;
        head = head->next;
        free(temp);
    }
}
//打印退出的信息
void printExitInfo(Node *head) {
    Node *current = head;
    CLEAR_SCREEN();
    printf(
        "-----------------------------------------------------------------"
        "----------\n");
    printf("%-21s %-18s %-8s %-8s %-13s \n", "EXIT_REASON", "COMM", "PID",
           "COUNT", "AVG_DURATION(ns)");
    while (current != NULL) {
        printf("%-2d/%-18s %-33s %-13llu \n", current->data.exit_reason,
               getExitReasonName(current->data.exit_reason), current->data.info,
               current->data.avg_dur);
        current = current->next;
    }
}
//检查具有给定 PID 的进程是否存在
int doesVmProcessExist(pid_t pid) {
    char proc_name[256];
    snprintf(proc_name, sizeof(proc_name), "/proc/%d/cmdline", pid);
    FILE *file = fopen(proc_name, "r");
    if (file) {
        size_t size;
        size = fread(proc_name, 1, sizeof(proc_name), file);
        if (size > 0) {
            if (proc_name[size - 1] == '\n') {
                proc_name[size - 1] = '\0';  // Remove newline character
            }
            //查看是否进程文件中是否出现"qemu-system"字符串
            if (strstr(proc_name, "qemu-system") != NULL) {
                fclose(file);
                return 1;  // VmProcess name contains the target string
            } else {
                fclose(file);
                fprintf(stderr, "Process exist!but is not vmprocess: %d\n",
                        pid);
                return 0;  // VmProcess name does not contain the target string
            }
        }
        fclose(file);
    }
    fprintf(stderr, "Process name does not find: %d\n", pid);
    return 0;  // VmProcess with the given PID not found
}

// 结构用于保存键值对
struct KeyValPair {
    unsigned long long key;
    unsigned int value;
};

// 比较函数，用于 qsort
int compare(const void *a, const void *b) {
    return ((struct KeyValPair *)b)->value - ((struct KeyValPair *)a)->value;
}
//保存脏页信息到./temp/dirty_temp文件中
int save_count_dirtypagemap_to_file(struct bpf_map *map) {
    const char *directory = "./temp";
    const char *filename = "./temp/dirty_temp";

    // 创建目录，如果不存在
    if (mkdir(directory, 0777) == -1) {
        // 如果目录已经存在，这里的错误是预期的，可以忽略
        // 否则，打印错误信息并返回
        if (errno != EEXIST) {
            perror("Failed to create directory");
            return -1;
        }
    }

    FILE *output = fopen(filename, "w");
    if (!output) {
        perror("Failed to open output file");
        return -1;
    }

    int count_dirty_fd = bpf_map__fd(map);
    unsigned long long lookup_key = -1, next_key;
    unsigned int dirty_counts;

    // 保存键值对到数组
    struct KeyValPair *pairs = NULL;
    size_t size = 0;

    while (!bpf_map_get_next_key(count_dirty_fd, &lookup_key, &next_key)) {
        int err = bpf_map_lookup_elem(count_dirty_fd, &next_key, &dirty_counts);
        if (err < 0) {
            fprintf(stderr, "failed to lookup dirty page: %d\n", err);
            fclose(output);
            free(pairs);
            return -1;
        }

        // 保存到数组
        pairs = realloc(pairs, (size + 1) * sizeof(struct KeyValPair));
        pairs[size].key = next_key;
        pairs[size].value = dirty_counts;
        size++;

        // 删除元素
        err = bpf_map_delete_elem(count_dirty_fd, &next_key);
        if (err < 0) {
            fprintf(stderr, "failed to cleanup dirty page: %d\n", err);
            fclose(output);
            free(pairs);
            return -1;
        }
    }

    // 对数组进行排序
    qsort(pairs, size, sizeof(struct KeyValPair), compare);

    // 输出到文件
    for (size_t i = 0; i < size; i++) {
        fprintf(output, "%llx             %d\n", pairs[i].key, pairs[i].value);
    }

    fclose(output);
    free(pairs);
    return 0;
}
//定义env结构体，用来存储程序中的事件信息
static struct env {
    bool execute_vcpu_wakeup;
    bool execute_exit;
    bool ShowStats;
    bool execute_halt_poll_ns;
    bool execute_mark_page_dirty;
    bool execute_page_fault;
    bool mmio_page_fault;
    bool execute_pic;
    int monitoring_time;
    pid_t vm_pid;
    enum EventType event_type;
} env = {
    .execute_vcpu_wakeup = false,
    .execute_exit = false,
    .ShowStats = false,
    .execute_halt_poll_ns = false,
    .execute_mark_page_dirty = false,
    .execute_page_fault = false,
    .execute_pic = false,
    .mmio_page_fault = false,
    .monitoring_time = 0,
    .vm_pid = -1,
    .event_type = NONE_TYPE,
};

const char *argp_program_version = "kvm_watcher 1.0";
const char *argp_program_bug_address = "<nanshuaibo811@163.com>";
const char argp_program_doc[] = "BPF program used for monitoring KVM event\n";
int option_selected = 0;  // 功能标志变量,确保激活子功能
//具体解释命令行参数
static const struct argp_option opts[] = {
    {"vcpu_wakeup", 'w', NULL, 0, "Monitoring the wakeup of vcpu."},
    {"vm_exit", 'e', NULL, 0, "Monitoring the event of vm exit."},
    {"halt_poll_ns", 'n', NULL, 0,
     "Monitoring the variation in vCPU halt-polling time."},
    {"mark_page_dirty", 'd', NULL, 0,
     "Monitor virtual machine dirty page information."},
    {"kvmmmu_page_fault", 'f', NULL, 0,
     "Monitoring the data of kvmmmu page fault."},
    {"kvm_irq", 'i', NULL, 0, "Monitor the interrupt information in KVM VM."},
    {"stat", 's', NULL, 0,
     "Display statistical data.(The -e option must be specified.)"},
    {"mmio", 'm', NULL, 0,
     "Monitoring the data of mmio page fault..(The -f option must be "
     "specified.)"},
    {"vm_pid", 'p', "PID", 0, "Specify the virtual machine pid to monitor."},
    {"monitoring_time", 't', "SEC", 0, "Time for monitoring."},
    {},
};
//解析命令行参数
static error_t parse_arg(int key, char *arg, struct argp_state *state) {
    switch (key) {
        case 'w':
            SET_OPTION_AND_CHECK_USAGE(option_selected,
                                       env.execute_vcpu_wakeup);
            break;
        case 'e':
            SET_OPTION_AND_CHECK_USAGE(option_selected, env.execute_exit);
            break;
        case 'n':
            SET_OPTION_AND_CHECK_USAGE(option_selected,
                                       env.execute_halt_poll_ns);
            break;
        case 'd':
            SET_OPTION_AND_CHECK_USAGE(option_selected,
                                       env.execute_mark_page_dirty);
            break;
        case 'f':
            SET_OPTION_AND_CHECK_USAGE(option_selected, env.execute_page_fault);
            break;
        case 'i':
            SET_OPTION_AND_CHECK_USAGE(option_selected, env.execute_pic);
            break;
        case 's':
            if (env.execute_exit) {
                env.ShowStats = true;
            } else {
                fprintf(stderr, "The -e option must be specified.\n");
                argp_usage(state);
            }
            break;
        case 'm':
            if (env.execute_page_fault) {
                env.mmio_page_fault = true;
            } else {
                fprintf(stderr, "The -f option must be specified.\n");
                argp_usage(state);
            }
            break;
        case 't':
            env.monitoring_time = strtol(arg, NULL, 10);
            if (env.monitoring_time <= 0) {
                fprintf(stderr, "Invalid duration: %s\n", arg);
                argp_usage(state);
            } else if (!option_selected) {
                fprintf(stderr, "No monitoring options activated!\n");
                argp_usage(state);
            } else {
                alarm(env.monitoring_time);
            }
            break;
        case 'p':
            env.vm_pid = strtol(arg, NULL, 10);
            if (env.vm_pid <= 0 || doesVmProcessExist(env.vm_pid) == 0) {
                fprintf(stderr, "Invalid vm_pid: %s\n", arg);
                argp_usage(state);
            }
            break;
        case ARGP_KEY_ARG:
            argp_usage(state);
            break;
        default:
            return ARGP_ERR_UNKNOWN;
    }
    return 0;
}
//定义解析参数的处理函数
static const struct argp argp = {
    .options = opts,
    .parser = parse_arg,
    .doc = argp_program_doc,
};

static int libbpf_print_fn(enum libbpf_print_level level, const char *format,
                           va_list args) {
    return vfprintf(stderr, format, args);
}

static volatile bool exiting = false;
//设置信号来控制是否打印信息
static void sig_handler(int sig) {
    exiting = true;
}

// 根据 env 设置 EventType
static int determineEventType(struct env *env) {
    if (!env) {
        return 1;
    }
    if (env->execute_vcpu_wakeup) {
        env->event_type = VCPU_WAKEUP;
    } else if (env->execute_exit) {
        env->event_type = EXIT;
    } else if (env->execute_halt_poll_ns) {
        env->event_type = HALT_POLL;
    } else if (env->execute_mark_page_dirty) {
        env->event_type = MARK_PAGE_DIRTY;
    } else if (env->execute_page_fault) {
        env->event_type = PAGE_FAULT;
    } else if (env->execute_pic) {
        env->event_type = PIC;
    } else {
        env->event_type = NONE_TYPE;  // 或者根据需要设置一个默认的事件类型
    }
    return 0;
}
<<<<<<< HEAD

=======
//获取中断控制器的类型
const char *get_irqchip(unsigned char chip) {
    if (chip >= KVM_NR_IRQCHIPS) {
        return "Invalid";
    } else if (chip == KVM_IRQCHIP_PIC_MASTER) {
        return "master";
    } else if (chip == KVM_IRQCHIP_PIC_SLAVE) {
        return "slave";
    } else if (chip == KVM_IRQCHIP_IOAPIC) {
        return "ioapic";
    } else {
        return "Unknown";
    }
}
/*环形缓冲区的处理函数，用来打印ringbuff中的数据（最后展示的数据行）*/
>>>>>>> dc18e161
static int handle_event(void *ctx, void *data, size_t data_sz) {
    struct common_event *e = data;
    switch (env.event_type) {
        case VCPU_WAKEUP: {
            // 使用 e->vcpu_wakeup_data 访问 VCPU_WAKEUP 特有成员
            printf("%-18llu %-20llu %-15s %-6d/%-8d %-10d %-10s %-10s\n",
                   e->time, NS_TO_US(e->vcpu_wakeup_data.dur_hlt_ns),
                   e->process.comm, e->process.pid, e->process.tid,
                   e->vcpu_wakeup_data.vcpu_id,
                   e->vcpu_wakeup_data.waited ? "wait" : "poll",
                   e->vcpu_wakeup_data.valid ? "valid" : "invalid");
            break;
        }
        case EXIT: {
            char info_buffer[256];
            // 使用 e->exit_data 访问 EXIT 特有成员
            printf("%-18llu %-2d/%-18s %-18s %-6u/%-8u %-8d %-13llu \n",
                   e->time, e->exit_data.reason_number,
                   getExitReasonName(e->exit_data.reason_number),
                   e->process.comm, e->process.pid, e->process.tid,
                   e->exit_data.count, e->exit_data.duration_ns);

            if (env.ShowStats) {
                snprintf(info_buffer, sizeof(info_buffer), "%-18s %-8u %-8d",
                         e->process.comm, e->process.pid, e->exit_data.count);
                addExitInfo(&exitInfoBuffer, e->exit_data.reason_number,
                            info_buffer, e->exit_data.duration_ns,
                            e->exit_data.count);
            }
            break;
        }
        case HALT_POLL: {
            // 使用 e->halt_poll_data 访问 HALT_POLL 特有成员
            printf("%-18llu %-15s %-6d/%-8d %-10s %-7d %-7d --> %d \n", e->time,
                   e->process.comm, e->process.pid, e->process.tid,
                   e->halt_poll_data.grow ? "grow" : "shrink",
                   e->halt_poll_data.vcpu_id, e->halt_poll_data.old,
                   e->halt_poll_data.new);
            break;
        }
        case MARK_PAGE_DIRTY: {
            // 使用 e->mark_page_dirty_data 访问 MARK_PAGE_DIRTY 特有成员
            printf(
                "%-18llu %-15s %-6d/%-8d %-10llx %-10llx %-10lu %-15lx %d \n",
                e->time, e->process.comm, e->process.pid, e->process.tid,
                e->mark_page_dirty_data.gfn, e->mark_page_dirty_data.rel_gfn,
                e->mark_page_dirty_data.npages,
                e->mark_page_dirty_data.userspace_addr,
                e->mark_page_dirty_data.slot_id);
            break;
        }
        case PAGE_FAULT: {
            // 使用 e->page_fault_data 访问 PAGE_FAULT 特有成员
            printf("%-18llu %-15s %-10u %-12llx %-6u %-10llu ", e->time,
                   e->process.comm, e->process.pid, e->page_fault_data.addr,
                   e->page_fault_data.count, e->page_fault_data.delay);
            if (e->page_fault_data.error_code & (1ULL << PFERR_RSVD_BIT)) {
                printf("%-20s %-17s %-10s", "-", "-", "-");
            } else {
                printf("%-20llx %-17llx %-10d", e->page_fault_data.hva,
                       e->page_fault_data.pfn, e->page_fault_data.memslot_id);
            }
            if (e->page_fault_data.error_code & (1ULL << PFERR_PRESENT_BIT)) {
                printf(" Present");
            }
            if (e->page_fault_data.error_code & (1ULL << PFERR_WRITE_BIT)) {
                printf(" Write");
            }
            if (e->page_fault_data.error_code & (1ULL << PFERR_USER_BIT)) {
                printf(" User");
            }
            if (e->page_fault_data.error_code & (1ULL << PFERR_RSVD_BIT)) {
                printf(" Reserved(MMIO)");
                /*IOAPIC 的mmio基址 #define IOAPIC_DEFAULT_BASE_ADDRESS
                 * 0xfec00000*/
            }
            if (e->page_fault_data.error_code & (1ULL << PFERR_FETCH_BIT)) {
                printf(" Exec");
            }
            if (e->page_fault_data.error_code & (1ULL << PFERR_PK_BIT)) {
                printf(" Protection-Key");
            }
            if (e->page_fault_data.error_code & (1ULL << PFERR_SGX_BIT)) {
                printf(" SGX");
            }
            printf("\n");
            break;
        }
        case PIC: {
            // 使用 e->pic_data 访问 PAGE_FAULT 特有成员
            if (e->pic_data.ioapic) {
                const char *ioapic_delivery_modes[] = {
                    "Fixed", "LowPrio", "SMI",  "Res3",
                    "NMI",   "INIT",    "SIPI", "ExtINT"};
                printf(
                    "%-18llu %-15s %-10d %-10llu %-6s/%-3u %-10d %-3x/%-6u "
                    "%-5s | %-8s | %-5s | %-6s | "
                    "%s\n",
                    e->time, e->process.comm, e->process.pid, e->pic_data.delay,
                    "ioapic", e->pic_data.pin, e->pic_data.irq_source_id,
                    (unsigned char)(e->pic_data.ioapic_bits >> 56),
                    (unsigned char)e->pic_data.ioapic_bits,
                    ioapic_delivery_modes[e->pic_data.ioapic_bits >> 8 & 0x7],
                    (e->pic_data.ioapic_bits & (1 << 11)) ? "logical"
                                                          : "physical",
                    (e->pic_data.ioapic_bits & (1 << 15)) ? "level" : "edge",
                    (e->pic_data.ioapic_bits & (1 << 16)) ? "masked" : "-",
                    e->pic_data.ret == 0 ? "coalesced" : "-");
            } else {
                printf(
                    "%-18llu %-15s %-10d %-10llu %-10s/%-3u %-10d %-3s/%-6s "
                    "%-5s | %-8s | %-5s | %-6s | "
                    "%s\n",
                    e->time, e->process.comm, e->process.pid, e->pic_data.delay,
                    e->pic_data.chip ? "PIC slave" : "PIC master",
                    e->pic_data.pin, e->pic_data.irq_source_id, "-", "-", "-",
                    "-",
                    (e->pic_data.elcr & (1 << e->pic_data.pin)) ? "level"
                                                                : "edge",
                    (e->pic_data.imr & (1 << e->pic_data.pin)) ? "masked" : "-",
                    e->pic_data.ret == 0 ? "coalesced" : "-");
            }
        }
        default:
            // 处理未知事件类型
            break;
    }

    return 0;
}
/*通过env->event_type属性来选择需要打印的信息表头*/
static int print_event_head(struct env *env) {
    if (!env->event_type) {
        // 处理无效参数，可以选择抛出错误或返回
        return 1;
    }
    switch (env->event_type) {
        case VCPU_WAKEUP:
            printf("%-18s %-20s %-15s %-15s %-10s %-10s %-10s\n", "TIME(ns)",
                   "DUR_HALT(us)", "COMM", "PID/TID", "VCPU_ID", "WAIT/POLL",
                   "VAILD?");
            break;
        case EXIT:
            printf("%-18s %-21s %-18s %-15s %-8s %-13s \n", "TIME(ns)",
                   "EXIT_REASON", "COMM", "PID/TID", "COUNT", "DURATION(ns)");
            break;
        case HALT_POLL:
            printf("%-18s %-15s %-15s %-10s %-7s %-11s %-10s\n", "TIME(ns)",
                   "COMM", "PID/TID", "TYPE", "VCPU_ID", "OLD(ns)", "NEW(ns)");
            break;
        case MARK_PAGE_DIRTY:
            printf("%-18s %-15s %-15s %-10s %-10s %-10s %-10s %-10s\n",
                   "TIME(ns)", "COMM", "PID/TID", "GFN", "REL_GFN", "NPAGES",
                   "USERSPACE_ADDR", "SLOT_ID");
            break;
        case PAGE_FAULT:
            printf("%-18s %-15s %-10s %-12s %-6s %-10s %-20s %-17s %-10s %s\n",
                   "TIMESTAMP", "COMM", "PID", "ADDRESS", "COUNT", "DELAY",
                   "HVA", "PFN", "MEM_SLOTID", "ERROR_TYPE");
            break;
        case PIC:
            printf("%-18s %-15s %-10s %-10s %-14s %-10s %-10s %-10s\n",
                   "TIMESTAMP", "COMM", "PID", "DELAY", "CHIP/PIN", "SOURCE_ID",
                   "DST/VEC", "OTHERS");
        default:
            // Handle default case or display an error message
            break;
    }
    return 0;
}
/*通过env结构体的属性真值来判断是否加载某个挂载函数*/
static void set_disable_load(struct kvm_watcher_bpf *skel) {
    bpf_program__set_autoload(skel->progs.tp_vcpu_wakeup,
                              env.execute_vcpu_wakeup ? true : false);
    bpf_program__set_autoload(skel->progs.fentry_kvm_vcpu_halt,
                              env.execute_vcpu_wakeup ? true : false);
    bpf_program__set_autoload(skel->progs.tp_exit,
                              env.execute_exit ? true : false);
    bpf_program__set_autoload(skel->progs.tp_entry,
                              env.execute_exit ? true : false);
    bpf_program__set_autoload(skel->progs.tp_kvm_halt_poll_ns,
                              env.execute_halt_poll_ns ? true : false);
    bpf_program__set_autoload(skel->progs.kp_mark_page_dirty_in_slot,
                              env.execute_mark_page_dirty ? true : false);
    bpf_program__set_autoload(skel->progs.tp_page_fault,
                              env.execute_page_fault ? true : false);
    bpf_program__set_autoload(skel->progs.fexit_direct_page_fault,
                              env.execute_page_fault ? true : false);
    bpf_program__set_autoload(skel->progs.fentry_kvm_mmu_page_fault,
                              env.mmio_page_fault ? true : false);
    bpf_program__set_autoload(skel->progs.fexit_handle_mmio_page_fault,
                              env.mmio_page_fault ? true : false);
    bpf_program__set_autoload(skel->progs.fentry_kvm_pic_set_irq,
                              env.execute_pic ? true : false);
    bpf_program__set_autoload(skel->progs.fexit_kvm_pic_set_irq,
                              env.execute_pic ? true : false);
    bpf_program__set_autoload(skel->progs.fentry_kvm_ioapic_set_irq, false);
    bpf_program__set_autoload(skel->progs.fexit_kvm_ioapic_set_irq, false);
}

int main(int argc, char **argv) {
    //定义一个环形缓冲区
    struct ring_buffer *rb = NULL;
    struct kvm_watcher_bpf *skel;
    int err;

    /* Parse command line arguments */
    /*解析命令行参数*/
    err = argp_parse(&argp, argc, argv, 0, NULL, NULL);
    if (err)
        return err;

    /* Set up libbpf errors and debug info callback */
    /*设置libbpf的错误和调试信息回调*/
    libbpf_set_print(libbpf_print_fn);

    /* Cleaner handling of Ctrl-C */
    signal(SIGINT, sig_handler);
    signal(SIGTERM, sig_handler);
    signal(SIGALRM, sig_handler);
    /* Open BPF application */
    skel = kvm_watcher_bpf__open();
    if (!skel) {
        fprintf(stderr, "Failed to open BPF skeleton\n");
        return 1;
    }

    /* Parameterize BPF code with parameter */
    skel->rodata->vm_pid = env.vm_pid;

    /* Disable or load kernel hook functions */
    /* 禁用或加载内核挂钩函数 */
    set_disable_load(skel);

    /* Load & verify BPF programs */
    /* 加载并验证BPF程序 */
    err = kvm_watcher_bpf__load(skel);
    if (err) {
        fprintf(stderr, "Failed to load and verify BPF skeleton\n");
        goto cleanup;
    }

    /* Attach tracepoint handler */
    /* 附加跟踪点处理程序 */
    err = kvm_watcher_bpf__attach(skel);
    if (err) {
        fprintf(stderr, "Failed to attach BPF skeleton\n");
        goto cleanup;
    }

    /* Set up ring buffer polling */
    /* 设置环形缓冲区轮询 */
    rb = ring_buffer__new(bpf_map__fd(skel->maps.rb), handle_event, NULL, NULL);
    if (!rb) {
        err = -1;
        fprintf(stderr, "Failed to create ring buffer\n");
        goto cleanup;
    }

    // 根据 env 设置 EventType
    err = determineEventType(&env);
    if (err) {
        fprintf(stderr, "Invalid env parm\n");
        goto cleanup;
    }

    // 清屏
    if (option_selected) {
        CLEAR_SCREEN();
    }

    /*打印信息头*/
    err = print_event_head(&env);
    if (err) {
        fprintf(stderr, "Please specify an option using %s.\n", OPTIONS_LIST);
        goto cleanup;
    }
    while (!exiting) {
        err = ring_buffer__poll(rb, RING_BUFFER_TIMEOUT_MS /* timeout, ms */);
        /* Ctrl-C will cause -EINTR */
        if (err == -EINTR) {
            err = 0;
            break;
        }
        if (err < 0) {
            printf("Error polling perf buffer: %d\n", err);
            break;
        }
    }
    if (env.ShowStats) {
        printExitInfo(exitInfoBuffer);
        freeExitInfoList(exitInfoBuffer);
    } else if (env.execute_mark_page_dirty) {
        err = save_count_dirtypagemap_to_file(skel->maps.count_dirty_map);
        if (err < 0) {
            printf("Save count dirty page map to file fail: %d\n", err);
            goto cleanup;
        }
    }
cleanup:
    ring_buffer__free(rb);
    kvm_watcher_bpf__destroy(skel);
    return -err;
}<|MERGE_RESOLUTION|>--- conflicted
+++ resolved
@@ -448,9 +448,7 @@
     }
     return 0;
 }
-<<<<<<< HEAD
-
-=======
+
 //获取中断控制器的类型
 const char *get_irqchip(unsigned char chip) {
     if (chip >= KVM_NR_IRQCHIPS) {
@@ -466,7 +464,6 @@
     }
 }
 /*环形缓冲区的处理函数，用来打印ringbuff中的数据（最后展示的数据行）*/
->>>>>>> dc18e161
 static int handle_event(void *ctx, void *data, size_t data_sz) {
     struct common_event *e = data;
     switch (env.event_type) {
