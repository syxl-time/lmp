// Copyright 2023 The LMP Authors.
//
// Licensed under the Apache License, Version 2.0 (the "License");
// you may not use this file except in compliance with the License.
// You may obtain a copy of the License at
//
// https://github.com/linuxkerneltravel/lmp/blob/develop/LICENSE
//
// Unless required by applicable law or agreed to in writing, software
// distributed under the License is distributed on an "AS IS" BASIS,
// WITHOUT WARRANTIES OR CONDITIONS OF ANY KIND, either express or implied.
// See the License for the specific language governing permissions and
// limitations under the License.
//
// author: nanshuaibo811@163.com
//
// User space BPF program used for monitoring KVM event.

#include <argp.h>
#include <bpf/bpf.h>
#include <bpf/libbpf.h>
#include <signal.h>
#include <stdio.h>
#include <stdlib.h>
#include <string.h>
#include <sys/resource.h>
#include <sys/stat.h>
#include <time.h>
#include <unistd.h>
#include "../include/kvm_watcher.h"
#include "kvm_watcher.skel.h"

// 创建并打开临时文件
FILE *create_temp_file(const char *filename) {
    const char *directory = "./temp";
    char filepath[256];

    // 构建文件的完整路径
    snprintf(filepath, sizeof(filepath), "%s/%s", directory, filename);

    // 创建目录，如果不存在
    if (mkdir(directory, 0777) == -1 && errno != EEXIST) {
        perror("Failed to create directory");
        return NULL;
    }

    // 尝试打开文件
    FILE *output = fopen(filepath, "w");
    if (!output) {
        perror("Failed to open output file");
        return NULL;
    }

    return output;
}

const char *getName(int number, enum EventType type) {
    struct NameMapping {
        int number;
        const char *name;
    };
    // 定义具体的退出原因 arch/x86/include/uapi/asm/vmx.h
    struct NameMapping exitReasons[] = {{0, "EXCEPTION_NMI"},
                                        {1, "EXTERNAL_INTERRUPT"},
                                        {2, "TRIPLE_FAULT"},
                                        {3, "INIT_SIGNAL"},
                                        {4, "SIPI_SIGNAL"},
                                        {7, "INTERRUPT_WINDOW"},
                                        {8, "NMI_WINDOW"},
                                        {9, "TASK_SWITCH"},
                                        {10, "CPUID"},
                                        {12, "HLT"},
                                        {13, "INVD"},
                                        {14, "INVLPG"},
                                        {15, "RDPMC"},
                                        {16, "RDTSC"},
                                        {18, "VMCALL"},
                                        {19, "VMCLEAR"},
                                        {20, "VMLAUNCH"},
                                        {21, "VMPTRLD"},
                                        {22, "VMPTRST"},
                                        {23, "VMREAD"},
                                        {24, "VMRESUME"},
                                        {25, "VMWRITE"},
                                        {26, "VMOFF"},
                                        {27, "VMON"},
                                        {28, "CR_ACCESS"},
                                        {29, "DR_ACCESS"},
                                        {30, "IO_INSTRUCTION"},
                                        {31, "MSR_READ"},
                                        {32, "MSR_WRITE"},
                                        {33, "INVALID_STATE"},
                                        {34, "MSR_LOAD_FAIL"},
                                        {36, "MWAIT_INSTRUCTION"},
                                        {37, "MONITOR_TRAP_FLAG"},
                                        {39, "MONITOR_INSTRUCTION"},
                                        {40, "PAUSE_INSTRUCTION"},
                                        {41, "MCE_DURING_VMENTRY"},
                                        {43, "TPR_BELOW_THRESHOLD"},
                                        {44, "APIC_ACCESS"},
                                        {45, "EOI_INDUCED"},
                                        {46, "GDTR_IDTR"},
                                        {47, "LDTR_TR"},
                                        {48, "EPT_VIOLATION"},
                                        {49, "EPT_MISCONFIG"},
                                        {50, "INVEPT"},
                                        {51, "RDTSCP"},
                                        {52, "PREEMPTION_TIMER"},
                                        {53, "INVVPID"},
                                        {54, "WBINVD"},
                                        {55, "XSETBV"},
                                        {56, "APIC_WRITE"},
                                        {57, "RDRAND"},
                                        {58, "INVPCID"},
                                        {59, "VMFUNC"},
                                        {60, "ENCLS"},
                                        {61, "RDSEED"},
                                        {62, "PML_FULL"},
                                        {63, "XSAVES"},
                                        {64, "XRSTORS"},
                                        {67, "UMWAIT"},
                                        {68, "TPAUSE"},
                                        {74, "BUS_LOCK"},
                                        {75, "NOTIFY"}};
    // 定义超级调用 include\uapi\linux\kvm_para.h
    struct NameMapping hypercalls[] = {
        {1, "VAPIC_POLL_IRQ"}, {5, "KICK_CPU"},     {9, "CLOCK_PAIRING"},
        {10, "SEND_IPI"},      {11, "SCHED_YIELD"}, {12, "MAP_GPA_RANGE"}};
    // 根据枚举类型选择使用哪个结构体数组进行转换
    struct NameMapping *mappings;
    int count;
    switch (type) {
        case EXIT:
            mappings = exitReasons;
            count = sizeof(exitReasons) / sizeof(exitReasons[0]);
            break;
        case HYPERCALL:
            mappings = hypercalls;
            count = sizeof(hypercalls) / sizeof(hypercalls[0]);
            break;
        default:
            return "Unknown";
    }

    // 根据给定的编号在选择的结构体数组中搜索对应的名称
    for (int i = 0; i < count; i++) {
        if (mappings[i].number == number) {
            return mappings[i].name;
        }
    }

    return "Unknown";  // 如果找不到对应的条目，返回一个默认值
}

// 检查具有给定 PID 的进程是否存在
int doesVmProcessExist(pid_t pid) {
    char proc_name[256];
    snprintf(proc_name, sizeof(proc_name), "/proc/%d/cmdline", pid);
    FILE *file = fopen(proc_name, "r");
    if (file) {
        size_t size;
        size = fread(proc_name, 1, sizeof(proc_name), file);
        if (size > 0) {
            if (proc_name[size - 1] == '\n') {
                proc_name[size - 1] = '\0';  // Remove newline character
            }
            // 查看是否进程文件中是否出现"qemu-system"字符串
            if (strstr(proc_name, "qemu-system") != NULL) {
                fclose(file);
                return 1;  // VmProcess name contains the target string
            } else {
                fclose(file);
                fprintf(stderr, "Process exist!but is not vmprocess: %d\n",
                        pid);
                return 0;  // VmProcess name does not contain the target string
            }
        }
        fclose(file);
    }
    fprintf(stderr, "Process name does not find: %d\n", pid);
    return 0;  // VmProcess with the given PID not found
}

// 定义键值对结构体
struct KeyValPair {
    struct dirty_page_info key;
    unsigned int value;
};

// 比较函数，用于排序
int compare(const void *a, const void *b) {
    return (((struct KeyValPair *)b)->value - ((struct KeyValPair *)a)->value);
}

// 保存脏页信息到文件
int save_count_dirtypagemap_to_file(struct bpf_map *map) {
    const char *filename = "dirty_temp";
    FILE *output = create_temp_file(filename);
    if (!output) {
        fprintf(stderr, "Failed to create file in directory\n");
        return 1;
    }
    int count_dirty_fd = bpf_map__fd(map);
    struct dirty_page_info lookup_key = {};
    struct dirty_page_info next_key = {};
    unsigned int dirty_counts;

    // 保存键值对到数组
    struct KeyValPair *pairs = NULL;
    size_t size = 0;

    while (!bpf_map_get_next_key(count_dirty_fd, &lookup_key, &next_key)) {
        int err = bpf_map_lookup_elem(count_dirty_fd, &next_key, &dirty_counts);
        if (err < 0) {
            fprintf(stderr, "failed to lookup dirty page: %d\n", err);
            fclose(output);
            free(pairs);
            return -1;
        }

        // 保存到数组
        pairs = realloc(pairs, (size + 1) * sizeof(struct KeyValPair));
        pairs[size].key = next_key;
        pairs[size].value = dirty_counts;
        size++;

        // 删除元素
        err = bpf_map_delete_elem(count_dirty_fd, &next_key);
        if (err < 0) {
            fprintf(stderr, "failed to cleanup dirty page: %d\n", err);
            fclose(output);
            free(pairs);
            return -1;
        }

        // 更新 lookup_key
        lookup_key = next_key;
    }

    // 对数组进行排序
    qsort(pairs, size, sizeof(struct KeyValPair), compare);

    // 输出到文件
    fprintf(output, "%-10s %-10s %-10s %-10s %s\n", "PID", "GFN", "REL_GFN",
            "SLOT_ID", "COUNTS");
    for (size_t i = 0; i < size; i++) {
        fprintf(output, "%-10d %-10llx %-10llx %-10d %u\n", pairs[i].key.pid,
                pairs[i].key.gfn, pairs[i].key.rel_gfn, pairs[i].key.slot_id,
                pairs[i].value);
    }

    fclose(output);
    free(pairs);
    return 0;
}
// 定义env结构体，用来存储程序中的事件信息
static struct env {
    bool execute_vcpu_wakeup;
    bool execute_exit;
    bool execute_halt_poll_ns;
    bool execute_mark_page_dirty;
    bool execute_page_fault;
    bool mmio_page_fault;
    bool execute_irqchip;
    bool execute_irq_inject;
    bool execute_hypercall;
    bool execute_ioctl;
    int monitoring_time;
    pid_t vm_pid;
    enum EventType event_type;
} env = {
    .execute_vcpu_wakeup = false,
    .execute_exit = false,
    .execute_halt_poll_ns = false,
    .execute_mark_page_dirty = false,
    .execute_page_fault = false,
    .execute_irqchip = false,
    .execute_irq_inject = false,
    .mmio_page_fault = false,
    .execute_hypercall = false,
    .execute_ioctl = false,
    .monitoring_time = 0,
    .vm_pid = -1,
    .event_type = NONE_TYPE,
};

const char *argp_program_version = "kvm_watcher 1.0";
const char *argp_program_bug_address = "<nanshuaibo811@163.com>";
const char argp_program_doc[] = "BPF program used for monitoring KVM event\n";
int option_selected = 0;  // 功能标志变量,确保激活子功能
// 具体解释命令行参数
static const struct argp_option opts[] = {
    {"vcpu_wakeup", 'w', NULL, 0, "Monitoring the wakeup of vcpu."},
    {"vm_exit", 'e', NULL, 0, "Monitoring the event of vm exit."},
    {"halt_poll_ns", 'n', NULL, 0,
     "Monitoring the variation in vCPU halt-polling time."},
    {"mark_page_dirty", 'd', NULL, 0,
     "Monitor virtual machine dirty page information."},
    {"kvmmmu_page_fault", 'f', NULL, 0,
     "Monitoring the data of kvmmmu page fault."},
    {"kvm_irqchip", 'c', NULL, 0,
     "Monitor the irqchip setting information in KVM VM."},
    {"irq_inject", 'i', NULL, 0,
     "Monitor the virq injection information in KVM VM "},
    {"hypercall", 'h', NULL, 0, "Monitor the hypercall information in KVM VM "},
    {"mmio", 'm', NULL, 0,
     "Monitoring the data of mmio page fault.(The -f option must be "
     "specified.)"},
    {"vm_pid", 'p', "PID", 0, "Specify the virtual machine pid to monitor."},
    {"monitoring_time", 't', "SEC", 0, "Time for monitoring."},
    {"kvm_ioctl", 'l', NULL, 0, "Monitoring the KVM IOCTL."},
    {NULL, 'H', NULL, OPTION_HIDDEN, "Show the full help"},
    {},
};
// 解析命令行参数
static error_t parse_arg(int key, char *arg, struct argp_state *state) {
    switch (key) {
        case 'H':
            argp_state_help(state, stderr, ARGP_HELP_STD_HELP);
            break;
        case 'w':
            SET_OPTION_AND_CHECK_USAGE(option_selected,
                                       env.execute_vcpu_wakeup);
            break;
        case 'e':
            SET_OPTION_AND_CHECK_USAGE(option_selected, env.execute_exit);
            break;
        case 'n':
            SET_OPTION_AND_CHECK_USAGE(option_selected,
                                       env.execute_halt_poll_ns);
            break;
        case 'd':
            SET_OPTION_AND_CHECK_USAGE(option_selected,
                                       env.execute_mark_page_dirty);
            break;
        case 'f':
            SET_OPTION_AND_CHECK_USAGE(option_selected, env.execute_page_fault);
            break;
        case 'c':
            SET_OPTION_AND_CHECK_USAGE(option_selected, env.execute_irqchip);
            break;
        case 'i':
            SET_OPTION_AND_CHECK_USAGE(option_selected, env.execute_irq_inject);
            break;
        case 'h':
            SET_OPTION_AND_CHECK_USAGE(option_selected, env.execute_hypercall);
            break;
        case 'l':
            SET_OPTION_AND_CHECK_USAGE(option_selected, env.execute_ioctl);
            break;
        case 'm':
            if (env.execute_page_fault) {
                env.mmio_page_fault = true;
            } else {
                fprintf(stderr, "The -f option must be specified.\n");
                argp_state_help(state, stdout, ARGP_HELP_STD_HELP);
            }
            break;
        case 't':
            env.monitoring_time = strtol(arg, NULL, 10);
            if (env.monitoring_time <= 0) {
                fprintf(stderr, "Invalid duration: %s\n", arg);
                argp_state_help(state, stdout, ARGP_HELP_STD_HELP);
            } else if (!option_selected) {
                fprintf(stderr, "No monitoring options activated!\n");
                argp_state_help(state, stdout, ARGP_HELP_STD_HELP);
            } else {
                alarm(env.monitoring_time);
            }
            break;
        case 'p':
            env.vm_pid = strtol(arg, NULL, 10);
            if (env.vm_pid <= 0 || doesVmProcessExist(env.vm_pid) == 0) {
                fprintf(stderr, "Invalid vm_pid: %s\n", arg);
                argp_state_help(state, stdout, ARGP_HELP_STD_HELP);
            }
            break;
        case ARGP_KEY_ARG:
            argp_state_help(state, stdout, ARGP_HELP_STD_HELP);
            break;
        default:
            return ARGP_ERR_UNKNOWN;
    }
    return 0;
}
// 定义解析参数的处理函数
static const struct argp argp = {
    .options = opts,
    .parser = parse_arg,
    .doc = argp_program_doc,
};

static int libbpf_print_fn(enum libbpf_print_level level, const char *format,
                           va_list args) {
    return vfprintf(stderr, format, args);
}

static volatile bool exiting = false;
// 设置信号来控制是否打印信息
static void sig_handler(int sig) {
    exiting = true;
}

// 根据 env 设置 EventType
static int determineEventType(struct env *env) {
    if (!env) {
        return 1;
    }
    if (env->execute_vcpu_wakeup) {
        env->event_type = VCPU_WAKEUP;
    } else if (env->execute_exit) {
        env->event_type = EXIT;
    } else if (env->execute_halt_poll_ns) {
        env->event_type = HALT_POLL;
    } else if (env->execute_mark_page_dirty) {
        env->event_type = MARK_PAGE_DIRTY;
    } else if (env->execute_page_fault) {
        env->event_type = PAGE_FAULT;
    } else if (env->execute_irqchip) {
        env->event_type = IRQCHIP;
    } else if (env->execute_irq_inject) {
        env->event_type = IRQ_INJECT;
    } else if (env->execute_hypercall) {
        env->event_type = HYPERCALL;
    } else if (env->execute_ioctl) {
        env->event_type = IOCTL;
    } else {
        env->event_type = NONE_TYPE;  // 或者根据需要设置一个默认的事件类型
    }
    return 0;
}

/*环形缓冲区的处理函数，用来打印ringbuff中的数据（最后展示的数据行）*/
static int handle_event(void *ctx, void *data, size_t data_sz) {
    struct common_event *e = data;
    double timestamp_ms = NS_TO_MS_WITH_DECIMAL(e->time);
    switch (env.event_type) {
        case VCPU_WAKEUP: {
            // 使用 e->vcpu_wakeup_data 访问 VCPU_WAKEUP 特有成员
            printf("%-18.6f %-20.6f %-15s %-6d/%-8d %-10d %-10s %-10s\n",
                   timestamp_ms,
                   NS_TO_MS_WITH_DECIMAL(e->vcpu_wakeup_data.dur_hlt_ns),
                   e->process.comm, e->process.pid, e->process.tid,
                   e->vcpu_wakeup_data.vcpu_id,
                   e->vcpu_wakeup_data.waited ? "wait" : "poll",
                   e->vcpu_wakeup_data.valid ? "valid" : "invalid");
            break;
        }
        case EXIT: {
            break;
        }
        case HALT_POLL: {
            // 使用 e->halt_poll_data 访问 HALT_POLL 特有成员
            printf("%-18.6f %-15s %-6d/%-8d %-10s %-7d %-7d --> %d \n",
                   timestamp_ms, e->process.comm, e->process.pid,
                   e->process.tid, e->halt_poll_data.grow ? "grow" : "shrink",
                   e->halt_poll_data.vcpu_id, e->halt_poll_data.old,
                   e->halt_poll_data.new);
            break;
        }
        case MARK_PAGE_DIRTY: {
            // 使用 e->mark_page_dirty_data 访问 MARK_PAGE_DIRTY 特有成员
            printf(
                "%-18.6f %-15s %-6d/%-8d %-10llx %-10llx %-10llu %-15llx %d \n",
                timestamp_ms, e->process.comm, e->process.pid, e->process.tid,
                e->mark_page_dirty_data.gfn, e->mark_page_dirty_data.rel_gfn,
                e->mark_page_dirty_data.npages,
                e->mark_page_dirty_data.userspace_addr,
                e->mark_page_dirty_data.slot_id);
            break;
        }
        case PAGE_FAULT: {
            // 使用 e->page_fault_data 访问 PAGE_FAULT 特有成员
            printf("%-18.6f %-15s %-10u %-14llx %-6u %-10.4f ", timestamp_ms,
                   e->process.comm, e->process.pid, e->page_fault_data.addr,
                   e->page_fault_data.count,
                   NS_TO_US_WITH_DECIMAL(e->page_fault_data.delay));
            if (e->page_fault_data.error_code & (1ULL << PFERR_RSVD_BIT)) {
                printf("%-20s %-17s %-10s", "-", "-", "-");
            } else {
                printf("%-20llx %-17llx %-10d", e->page_fault_data.hva,
                       e->page_fault_data.pfn, e->page_fault_data.memslot_id);
            }
            if (e->page_fault_data.error_code & (1ULL << PFERR_PRESENT_BIT)) {
                printf(" Present");
            }
            if (e->page_fault_data.error_code & (1ULL << PFERR_WRITE_BIT)) {
                printf(" Write");
            }
            if (e->page_fault_data.error_code & (1ULL << PFERR_USER_BIT)) {
                printf(" User");
            }
            if (e->page_fault_data.error_code & (1ULL << PFERR_RSVD_BIT)) {
                printf(" Reserved(MMIO)");
                /*IOAPIC 的mmio基址 #define IOAPIC_DEFAULT_BASE_ADDRESS
                 * 0xfec00000*/
            }
            if (e->page_fault_data.error_code & (1ULL << PFERR_FETCH_BIT)) {
                printf(" Exec");
            }
            if (e->page_fault_data.error_code & (1ULL << PFERR_PK_BIT)) {
                printf(" Protection-Key");
            }
            if (e->page_fault_data.error_code & (1ULL << PFERR_SGX_BIT)) {
                printf(" SGX");
            }
            printf("\n");
            break;
        }
        case IRQCHIP: {
            const char *delivery_modes[] = {"Fixed", "LowPrio", "SMI",
                                            "Res3",  "NMI",     "INIT",
                                            "SIPI",  "ExtINT"};
            // 使用 e->irqchip_data 访问 IRQCHIP 特有成员
            switch (e->irqchip_data.irqchip_type) {
                case KVM_IRQCHIP_PIC:
                    printf(
                        "%-18.6f %-15s %-10d %-10llu %-10s/%-3u "
                        "%-3s/%-6s "
                        "%-7s|%-8s|%-5s|%-6s|"
                        "%s\n",
                        timestamp_ms, e->process.comm, e->process.pid,
                        e->irqchip_data.delay,
                        e->irqchip_data.chip ? "PIC slave" : "PIC master",
                        e->irqchip_data.pin, "-", "-", "-", "-",
                        (e->irqchip_data.elcr & (1 << e->irqchip_data.pin))
                            ? "level"
                            : "edge",
                        (e->irqchip_data.imr & (1 << e->irqchip_data.pin))
                            ? "masked"
                            : "-",
                        e->irqchip_data.ret == 0 ? "coalesced" : "-");
                    break;
                case KVM_IRQCHIP_IOAPIC:
                    printf(
                        "%-18.6f %-15s %-10d %-10llu %-10s/%-3u "
                        "%#-3x/%-6u "
                        "%-7s|%-8s|%-5s|%-6s|"
                        "%s\n",
                        timestamp_ms, e->process.comm, e->process.pid,
                        e->irqchip_data.delay, "IOAPIC", e->irqchip_data.pin,
                        (unsigned char)(e->irqchip_data.ioapic_bits >> 56),
                        (unsigned char)e->irqchip_data.ioapic_bits,
                        delivery_modes[e->irqchip_data.ioapic_bits >> 8 & 0x7],
                        (e->irqchip_data.ioapic_bits & (1 << 11)) ? "logical"
                                                                  : "physical",
                        (e->irqchip_data.ioapic_bits & (1 << 15)) ? "level"
                                                                  : "edge",
                        (e->irqchip_data.ioapic_bits & (1 << 16)) ? "masked"
                                                                  : "-",
                        e->irqchip_data.ret == 0 ? "coalesced" : "-");
                    break;

                case KVM_MSI:
                    printf(
                        "%-18.6f %-15s %-10d %-10llu %-10s/%-3s "
                        "%#-3llx/%-6u "
                        "%-7s|%-8s|%-5s|%-6s|"
                        "%s\n",
                        timestamp_ms, e->process.comm, e->process.pid,
                        e->irqchip_data.delay, "MSI", "-",
                        (unsigned char)(e->irqchip_data.address >> 12) |
                            ((e->irqchip_data.address >> 32) & 0xffffff00),
                        (unsigned char)e->irqchip_data.data,
                        delivery_modes[e->irqchip_data.data >> 8 & 0x7],
                        (e->irqchip_data.address & (1 << 2)) ? "logical"
                                                             : "physical",
                        (e->irqchip_data.data & (1 << 15)) ? "level" : "edge",
                        (e->irqchip_data.address & (1 << 3)) ? "rh" : "-", "-");
                    break;

                default:
                    break;
            }
            break;
        }
        case IRQ_INJECT: {
            printf("%-18.6f %-15s %-10d %-10lld %#-10x %-10d %-10lld %-10s\n",
                   timestamp_ms, e->process.comm, e->process.pid,
                   e->irq_inject_data.delay, e->irq_inject_data.irq_nr,
                   e->irq_inject_data.vcpu_id, e->irq_inject_data.injections,
                   e->irq_inject_data.soft ? "Soft/INTn" : "IRQ");
            break;
        }
        case HYPERCALL: {
            const char *filename = "./temp/hc_temp";
            FILE *output = fopen(filename, "a");
            if (!output) {
                perror("Failed to open output file");
                return -1;
            }
            fprintf(output, "%-18.6f %-15s %-10d %-10d %-10s %-11llu",
                    timestamp_ms, e->process.comm, e->process.pid,
                    e->hypercall_data.vcpu_id,
                    getName(e->hypercall_data.hc_nr, HYPERCALL),
                    e->hypercall_data.hypercalls);
            if (e->hypercall_data.hc_nr == 5) {
                fprintf(output, "apic_id:%llu\n", e->hypercall_data.a1);
            } else if (e->hypercall_data.hc_nr == 9) {
                fprintf(
                    output, "GPA:%#llx CLOCK_TYPE:%s\n", e->hypercall_data.a0,
                    e->hypercall_data.a1 == 0 ? "KVM_CLOCK_PAIRING_WALLCLOCK"
                                              : "");
            } else if (e->hypercall_data.hc_nr == 10) {
                fprintf(output,
                        "ipi_bitmap_low:%#llx,ipi_bitmap_high:%#llx,min(apic_"
                        "id):%llu,icr:%#llx\n",
                        e->hypercall_data.a0, e->hypercall_data.a1,
                        e->hypercall_data.a2, e->hypercall_data.a3);
            } else if (e->hypercall_data.hc_nr == 11) {
                fprintf(output, "dest apic_id:%llu\n", e->hypercall_data.a0);
            } else if (e->hypercall_data.hc_nr == 12) {
                fprintf(output,
                        "GPA start:%#llx,PAGE_NR(4KB):%llu,Attributes:%#llx\n",
                        e->hypercall_data.a0, e->hypercall_data.a1,
                        e->hypercall_data.a2);
            } else {
                fprintf(output, "\n");
            }
            fclose(output);
            break;
        }
        case IOCTL: {
            break;
        }
        default:
            // 处理未知事件类型
            break;
    }

    return 0;
}
/*通过env->event_type属性来选择需要打印的信息表头*/
static int print_event_head(struct env *env) {
    if (!env->event_type) {
        // 处理无效参数，可以选择抛出错误或返回
        return 1;
    }
    switch (env->event_type) {
        case VCPU_WAKEUP:
            printf("%-18s %-20s %-15s %-15s %-10s %-10s %-10s\n", "TIME(ms)",
                   "DUR_HALT(ms)", "COMM", "PID/TID", "VCPU_ID", "WAIT/POLL",
                   "VAILD?");
            break;
        case EXIT:
            break;
        case HALT_POLL:
            printf("%-18s %-15s %-15s %-10s %-7s %-11s %-10s\n", "TIME(ms)",
                   "COMM", "PID/TID", "TYPE", "VCPU_ID", "OLD(ns)", "NEW(ns)");
            break;
        case MARK_PAGE_DIRTY:
            printf("%-18s %-15s %-15s %-10s %-10s %-10s %-10s %-10s\n",
                   "TIME(ms)", "COMM", "PID/TID", "GFN", "REL_GFN", "NPAGES",
                   "USERSPACE_ADDR", "SLOT_ID");
            break;
        case PAGE_FAULT:
            printf("%-18s %-15s %-10s %-12s %-6s %-10s %-20s %-17s %-10s %s\n",
                   "TIME(ms)", "COMM", "PID", "(f(GPA)m(GFN))", "COUNT",
                   "DELAY(us)", "HVA", "PFN", "MEM_SLOTID", "ERROR_TYPE");
            break;
        case IRQCHIP:
            printf("%-18s %-15s %-10s %-10s %-14s %-10s %-10s\n", "TIME(ms)",
                   "COMM", "PID", "DELAY", "CHIP/PIN", "DST/VEC", "OTHERS");
            break;
        case IRQ_INJECT:
            printf("%-18s %-15s %-10s %-10s %-10s %-10s %-10s %-10s\n",
                   "TIME(ms)", "COMM", "PID", "DELAY", "IRQ_NR", "VCPU_ID",
                   "INJECTIONS", "TYPE");
            break;
        case HYPERCALL: {
            const char *filename = "hc_temp";
            FILE *output = create_temp_file(filename);
            if (!output) {
                fprintf(stderr, "Failed to create file in directory\n");
                return 1;
            }
            fprintf(output, "%-18s %-15s %-10s %-10s %-10s %-10s %-10s\n",
                    "TIME(ms)", "COMM", "PID", "VCPU_ID", "NAME", "HYPERCALLS",
                    "ARGS");
            fclose(output);
            break;
        }
        case IOCTL: {
            printf("wait....\n");
            break;
        }
        default:
            // Handle default case or display an error message
            break;
    }
    return 0;
}

/*通过env结构体的属性真值来判断是否加载某个挂载函数*/
static void set_disable_load(struct kvm_watcher_bpf *skel) {
    bpf_program__set_autoload(skel->progs.tp_vcpu_wakeup,
                              env.execute_vcpu_wakeup ? true : false);
    bpf_program__set_autoload(skel->progs.fentry_kvm_vcpu_halt,
                              env.execute_vcpu_wakeup ? true : false);
    bpf_program__set_autoload(skel->progs.tp_exit,
                              env.execute_exit ? true : false);
    bpf_program__set_autoload(skel->progs.tp_entry,
                              env.execute_exit ? true : false);
    bpf_program__set_autoload(skel->progs.tp_kvm_halt_poll_ns,
                              env.execute_halt_poll_ns ? true : false);
    bpf_program__set_autoload(skel->progs.kp_mark_page_dirty_in_slot,
                              env.execute_mark_page_dirty ? true : false);
    bpf_program__set_autoload(skel->progs.tp_page_fault,
                              env.execute_page_fault ? true : false);
    bpf_program__set_autoload(skel->progs.fexit_tdp_page_fault,
                              env.execute_page_fault ? true : false);
    bpf_program__set_autoload(skel->progs.fentry_kvm_mmu_page_fault,
                              env.mmio_page_fault ? true : false);
    bpf_program__set_autoload(skel->progs.tp_handle_mmio_page_fault,
                              env.mmio_page_fault ? true : false);
    bpf_program__set_autoload(skel->progs.fentry_kvm_pic_set_irq,
                              env.execute_irqchip ? true : false);
    bpf_program__set_autoload(skel->progs.fexit_kvm_pic_set_irq,
                              env.execute_irqchip ? true : false);
    bpf_program__set_autoload(skel->progs.fentry_kvm_ioapic_set_irq,
                              env.execute_irqchip ? true : false);
    bpf_program__set_autoload(skel->progs.fexit_kvm_ioapic_set_irq,
                              env.execute_irqchip ? true : false);
    bpf_program__set_autoload(skel->progs.fentry_kvm_set_msi_irq,
                              env.execute_irqchip ? true : false);
    bpf_program__set_autoload(skel->progs.fexit_kvm_set_msi_irq,
                              env.execute_irqchip ? true : false);
    bpf_program__set_autoload(skel->progs.fentry_vmx_inject_irq,
                              env.execute_irq_inject ? true : false);
    bpf_program__set_autoload(skel->progs.fexit_vmx_inject_irq,
                              env.execute_irq_inject ? true : false);
    bpf_program__set_autoload(skel->progs.fentry_emulate_hypercall,
                              env.execute_hypercall ? true : false);
    bpf_program__set_autoload(skel->progs.tp_ioctl,
                              env.execute_ioctl ? true : false);
}

// 函数不接受参数，返回一个静态分配的字符串
const char *getCurrentTimeFormatted() {
    static char ts[32];  // 静态分配，每次调用都会覆盖
    time_t t;
    struct tm *tm;

    time(&t);
    tm = localtime(&t);

    // 格式化时间到静态分配的字符串中
    strftime(ts, sizeof(ts), "%H:%M:%S", tm);

    return ts;  // 返回指向静态字符串的指针
}

int print_hc_map(struct kvm_watcher_bpf *skel) {
    int fd = bpf_map__fd(skel->maps.hc_map);
    int count_fd = bpf_map__fd(skel->maps.hc_count);
    int err;
    struct hc_key lookup_key = {};
    struct hc_key next_key = {};
    struct hc_value hc_value = {};
    int first_run = 1;
    // Iterate over the map
    while (!bpf_map_get_next_key(fd, &lookup_key, &next_key)) {
        if (first_run) {
            first_run = 0;
            printf(
                "--------------------------------------------------------------"
                "----------"
                "\n");
            printf("TIME:%s\n", getCurrentTimeFormatted());
            printf("%-12s %-12s %-12s %-12s %-12s\n", "PID", "VCPU_ID", "NAME",
                   "COUNTS", "HYPERCALLS");
        }
        // Print the current entry
        err = bpf_map_lookup_elem(fd, &next_key, &hc_value);
        if (err < 0) {
            fprintf(stderr, "failed to lookup hc_value: %d\n", err);
            return -1;
        }
        printf("%-12d %-12d %-12s %-12d %-12lld\n", next_key.pid,
               next_key.vcpu_id, getName(next_key.nr, HYPERCALL),
               hc_value.counts, hc_value.hypercalls);
        // // Move to the next key
        lookup_key = next_key;
    }
    memset(&lookup_key, 0, sizeof(struct hc_key));
    while (!bpf_map_get_next_key(fd, &lookup_key, &next_key)) {
        err = bpf_map_delete_elem(fd, &next_key);
        if (err < 0) {
            fprintf(stderr, "failed to cleanup hc_map: %d\n", err);
            return -1;
        }
        lookup_key = next_key;
    }
    memset(&lookup_key, 0, sizeof(struct hc_key));
    while (!bpf_map_get_next_key(count_fd, &lookup_key, &next_key)) {
        err = bpf_map_delete_elem(count_fd, &next_key);
        if (err < 0) {
            fprintf(stderr, "failed to cleanup hc_count: %d\n", err);
            return -1;
        }
        lookup_key = next_key;
    }
    return 0;
}
// In order to sort vm_exit maps
int sort_by_key(struct kvm_watcher_bpf *skel, struct exit_key *keys,
                struct exit_value *values) {
    int fd = bpf_map__fd(skel->maps.exit_map);
    int err = 0;
    struct exit_key lookup_key = {};
    struct exit_key next_key = {};
    struct exit_value exit_value;
    int first = 1;
    int i = 0, j;
    int count = 0;
    while (!bpf_map_get_next_key(fd, &lookup_key, &next_key)) {
        count++;
        if (first) {
            first = 0;
            bpf_map_lookup_elem(fd, &next_key, &exit_value);
            keys[0] = next_key;
            values[0] = exit_value;
            i++;
            continue;
        }
        err = bpf_map_lookup_elem(fd, &next_key, &exit_value);

        if (err < 0) {
            fprintf(stderr, "failed to lookup exit_value: %d\n", err);
            return -1;
        }
        // insert sort
        j = i - 1;
        struct exit_key temp_key = next_key;
        struct exit_value temp_value = exit_value;
        while (j >= 0 &&
               (keys[j].pid > temp_key.pid || (keys[j].tid > temp_key.tid))) {
            keys[j + 1] = keys[j];
            values[j + 1] = values[j];
            j--;
        }
        i++;
        keys[j + 1] = next_key;
        values[j + 1] = temp_value;
        // Move to the next key
        lookup_key = next_key;
    }
    return count;
}
int print_exit_map(struct kvm_watcher_bpf *skel) {
    int fd = bpf_map__fd(skel->maps.exit_map);
    int err;
    struct exit_key lookup_key = {};
    struct exit_key next_key = {};
<<<<<<< HEAD
    struct tm *tm;
    char ts[32];
    time_t t;
    time(&t);
    tm = localtime(&t);
    strftime(ts, sizeof(ts), "%H:%M:%S", tm);
=======
>>>>>>> 82d0b979
    int first_run = 1;
    struct exit_key keys[8192];
    struct exit_value values[8192];
    int count = sort_by_key(skel, keys, values);
    // Iterate over the array
    __u32 pid = 0;
    __u32 tid = 0;
    for (int i = 0; i < count; i++) {
        if (first_run) {
            first_run = 0;
<<<<<<< HEAD
            printf("\nTIME:%s\n", ts);
=======
            printf("\nTIME:%s\n", getCurrentTimeFormatted());
>>>>>>> 82d0b979
            printf("%-12s %-12s %-12s %-12s %-12s %-12s %-12s\n", "pid", "tid",
                   "total_time", "max_time", "min_time", "counts", "reason");
            printf(
                "------------ ------------ ------------ ------------ "
                "------------ "
                "------------ "
                "------------\n");
        }
        // Print the current entry
        if (tid == 0 || tid != keys[i].tid) {
            tid = keys[i].tid;
            if (pid == 0 || pid != keys[i].pid) {
                pid = keys[i].pid;
                printf("%-13d", pid);
            } else {
                printf("%-13s", "");
            }
            printf("%-12d %-12.4f %-12.4f %-12.4f %-12u %-12s\n", keys[i].tid,
                   NS_TO_MS_WITH_DECIMAL(values[i].total_time),
                   NS_TO_MS_WITH_DECIMAL(values[i].max_time),
                   NS_TO_MS_WITH_DECIMAL(values[i].min_time), values[i].count,
<<<<<<< HEAD
                   getExitReasonName(keys[i].reason));
=======
                   getName(keys[i].reason, EXIT));
>>>>>>> 82d0b979
        } else if (tid == keys[i].tid) {
            printf("%25s %-12.4f %-12.4f %-12.4f %-12u %-12s\n", "",
                   NS_TO_MS_WITH_DECIMAL(values[i].total_time),
                   NS_TO_MS_WITH_DECIMAL(values[i].max_time),
                   NS_TO_MS_WITH_DECIMAL(values[i].min_time), values[i].count,
<<<<<<< HEAD
                   getExitReasonName(keys[i].reason));
=======
                  getName(keys[i].reason, EXIT));
>>>>>>> 82d0b979
        }
    }
    // clear the maps
    memset(&lookup_key, 0, sizeof(struct exit_key));
    while (!bpf_map_get_next_key(fd, &lookup_key, &next_key)) {
        err = bpf_map_delete_elem(fd, &next_key);
        if (err < 0) {
            fprintf(stderr, "failed to cleanup counters: %d\n", err);
            return -1;
        }
        lookup_key = next_key;
    }
    return 0;
}

void print_map_and_check_error(int (*print_func)(struct kvm_watcher_bpf *),
                               struct kvm_watcher_bpf *skel,
                               const char *map_name, int err) {
<<<<<<< HEAD
    OUTPUT_INTERVAL(OUTPUT_INTERVAL_SECONDS);
=======
    OUTPUT_INTERVAL(2);
>>>>>>> 82d0b979
    print_func(skel);
    if (err < 0) {
        printf("Error printing %s map: %d\n", map_name, err);
    }
}

int main(int argc, char **argv) {
    // 定义一个环形缓冲区
    struct ring_buffer *rb = NULL;
    struct kvm_watcher_bpf *skel;
    int err;

    /*解析命令行参数*/
    err = argp_parse(&argp, argc, argv, 0, NULL, NULL);
    if (err)
        return err;

    /*设置libbpf的错误和调试信息回调*/
    libbpf_set_print(libbpf_print_fn);

    /* Cleaner handling of Ctrl-C */
    signal(SIGINT, sig_handler);
    signal(SIGTERM, sig_handler);
    signal(SIGALRM, sig_handler);
    /* Open BPF application */
    skel = kvm_watcher_bpf__open();
    if (!skel) {
        fprintf(stderr, "Failed to open BPF skeleton\n");
        return 1;
    }

    /* Parameterize BPF code with parameter */
    skel->rodata->vm_pid = env.vm_pid;

    /* 禁用或加载内核挂钩函数 */
    set_disable_load(skel);

    /* 加载并验证BPF程序 */
    err = kvm_watcher_bpf__load(skel);
    if (err) {
        fprintf(stderr, "Failed to load and verify BPF skeleton\n");
        goto cleanup;
    }

    /* 附加跟踪点处理程序 */
    err = kvm_watcher_bpf__attach(skel);
    if (err) {
        fprintf(stderr, "Failed to attach BPF skeleton\n");
        goto cleanup;
    }

    /* 设置环形缓冲区轮询 */
    rb = ring_buffer__new(bpf_map__fd(skel->maps.rb), handle_event, NULL, NULL);
    if (!rb) {
        err = -1;
        fprintf(stderr, "Failed to create ring buffer\n");
        goto cleanup;
    }

    // 根据 env 设置 EventType
    err = determineEventType(&env);
    if (err) {
        fprintf(stderr, "Invalid env parm\n");
        goto cleanup;
    }

    // 清屏
    if (option_selected) {
        CLEAR_SCREEN();
    }

    /*打印信息头*/
    err = print_event_head(&env);
    if (err) {
        fprintf(stderr, "Please specify an option using %s.\n", OPTIONS_LIST);
        goto cleanup;
    }
    while (!exiting) {
        err = ring_buffer__poll(rb, RING_BUFFER_TIMEOUT_MS /* timeout, ms */);

        if (env.execute_hypercall) {
            print_map_and_check_error(print_hc_map, skel, "hypercall", err);
        }
        if (env.execute_exit) {
            print_map_and_check_error(print_exit_map, skel, "exit", err);
        }
        /* Ctrl-C will cause -EINTR */
        if (err == -EINTR) {
            err = 0;
            break;
        }
        if (err < 0) {
            printf("Error polling perf buffer: %d\n", err);
            break;
        }
    }
    if (env.execute_mark_page_dirty) {
        err = save_count_dirtypagemap_to_file(skel->maps.count_dirty_map);
        if (err < 0) {
            printf("Save count dirty page map to file fail: %d\n", err);
            goto cleanup;
        } else {
            printf("\nSave count dirty page map to file success!\n");
            goto cleanup;
        }
    }
cleanup:
    ring_buffer__free(rb);
    kvm_watcher_bpf__destroy(skel);
    return -err;
}<|MERGE_RESOLUTION|>--- conflicted
+++ resolved
@@ -852,15 +852,6 @@
     int err;
     struct exit_key lookup_key = {};
     struct exit_key next_key = {};
-<<<<<<< HEAD
-    struct tm *tm;
-    char ts[32];
-    time_t t;
-    time(&t);
-    tm = localtime(&t);
-    strftime(ts, sizeof(ts), "%H:%M:%S", tm);
-=======
->>>>>>> 82d0b979
     int first_run = 1;
     struct exit_key keys[8192];
     struct exit_value values[8192];
@@ -871,11 +862,7 @@
     for (int i = 0; i < count; i++) {
         if (first_run) {
             first_run = 0;
-<<<<<<< HEAD
-            printf("\nTIME:%s\n", ts);
-=======
             printf("\nTIME:%s\n", getCurrentTimeFormatted());
->>>>>>> 82d0b979
             printf("%-12s %-12s %-12s %-12s %-12s %-12s %-12s\n", "pid", "tid",
                    "total_time", "max_time", "min_time", "counts", "reason");
             printf(
@@ -897,21 +884,13 @@
                    NS_TO_MS_WITH_DECIMAL(values[i].total_time),
                    NS_TO_MS_WITH_DECIMAL(values[i].max_time),
                    NS_TO_MS_WITH_DECIMAL(values[i].min_time), values[i].count,
-<<<<<<< HEAD
-                   getExitReasonName(keys[i].reason));
-=======
                    getName(keys[i].reason, EXIT));
->>>>>>> 82d0b979
         } else if (tid == keys[i].tid) {
             printf("%25s %-12.4f %-12.4f %-12.4f %-12u %-12s\n", "",
                    NS_TO_MS_WITH_DECIMAL(values[i].total_time),
                    NS_TO_MS_WITH_DECIMAL(values[i].max_time),
                    NS_TO_MS_WITH_DECIMAL(values[i].min_time), values[i].count,
-<<<<<<< HEAD
-                   getExitReasonName(keys[i].reason));
-=======
                   getName(keys[i].reason, EXIT));
->>>>>>> 82d0b979
         }
     }
     // clear the maps
@@ -930,11 +909,7 @@
 void print_map_and_check_error(int (*print_func)(struct kvm_watcher_bpf *),
                                struct kvm_watcher_bpf *skel,
                                const char *map_name, int err) {
-<<<<<<< HEAD
-    OUTPUT_INTERVAL(OUTPUT_INTERVAL_SECONDS);
-=======
     OUTPUT_INTERVAL(2);
->>>>>>> 82d0b979
     print_func(skel);
     if (err < 0) {
         printf("Error printing %s map: %d\n", map_name, err);
