--- conflicted
+++ resolved
@@ -852,16 +852,6 @@
     int err;
     struct exit_key lookup_key = {};
     struct exit_key next_key = {};
-<<<<<<< HEAD
-    struct exit_value exit_value;
-=======
-    struct tm *tm;
-    char ts[32];
-    time_t t;
-    time(&t);
-    tm = localtime(&t);
-    strftime(ts, sizeof(ts), "%H:%M:%S", tm);
->>>>>>> 39dd0821
     int first_run = 1;
     struct exit_key keys[8192];
     struct exit_value values[8192];
@@ -872,15 +862,9 @@
     for (int i = 0; i < count; i++) {
         if (first_run) {
             first_run = 0;
-<<<<<<< HEAD
             printf("\nTIME:%s\n", getCurrentTimeFormatted());
-            printf("%-12s %-12s %-12s %-12s %-12s %-12s\n", "pid", "total_time",
-                   "max_time", "min_time", "counts", "reason");
-=======
-            printf("\nTIME:%s\n", ts);
             printf("%-12s %-12s %-12s %-12s %-12s %-12s %-12s\n", "pid", "tid",
                    "total_time", "max_time", "min_time", "counts", "reason");
->>>>>>> 39dd0821
             printf(
                 "------------ ------------ ------------ ------------ "
                 "------------ "
@@ -900,24 +884,14 @@
                    NS_TO_MS_WITH_DECIMAL(values[i].total_time),
                    NS_TO_MS_WITH_DECIMAL(values[i].max_time),
                    NS_TO_MS_WITH_DECIMAL(values[i].min_time), values[i].count,
-                   getExitReasonName(keys[i].reason));
+                   getName(next_key.reason, EXIT));
         } else if (tid == keys[i].tid) {
             printf("%25s %-12.4f %-12.4f %-12.4f %-12u %-12s\n", "",
                    NS_TO_MS_WITH_DECIMAL(values[i].total_time),
                    NS_TO_MS_WITH_DECIMAL(values[i].max_time),
                    NS_TO_MS_WITH_DECIMAL(values[i].min_time), values[i].count,
-                   getExitReasonName(keys[i].reason));
-        }
-<<<<<<< HEAD
-        printf("%-12d %-12.4f %-12.4f %-12.4f %-12u %-12s\n", next_key.pid,
-               NS_TO_MS_WITH_DECIMAL(exit_value.total_time),
-               NS_TO_MS_WITH_DECIMAL(exit_value.max_time),
-               NS_TO_MS_WITH_DECIMAL(exit_value.min_time), exit_value.count,
-               getName(next_key.reason, EXIT));
-        // Move to the next key
-        lookup_key = next_key;
-=======
->>>>>>> 39dd0821
+                  getName(next_key.reason, EXIT));
+        }
     }
     // clear the maps
     memset(&lookup_key, 0, sizeof(struct exit_key));
@@ -935,11 +909,7 @@
 void print_map_and_check_error(int (*print_func)(struct kvm_watcher_bpf *),
                                struct kvm_watcher_bpf *skel,
                                const char *map_name, int err) {
-<<<<<<< HEAD
     OUTPUT_INTERVAL(2);
-=======
-    OUTPUT_INTERVAL(OUTPUT_INTERVAL_SECONDS);
->>>>>>> 39dd0821
     print_func(skel);
     if (err < 0) {
         printf("Error printing %s map: %d\n", map_name, err);
