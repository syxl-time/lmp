--- conflicted
+++ resolved
@@ -6,8 +6,6 @@
 	"text/template"
 )
 
-<<<<<<< HEAD
-=======
 func VerifyCompleteIndexFormat(line string) bool {
 	elements := strings.Fields(line)
 	for _, element := range elements {
@@ -27,7 +25,6 @@
 	return true
 }
 
->>>>>>> 3f6d838c
 func EscapeData(line string) string {
 	return template.HTMLEscapeString(line)
 }
@@ -37,19 +34,13 @@
 	if matched, _ := regexp.MatchString("^[-+]?[0-9]*\\.[0-9]+$", EscapeData(element)); matched {
 		ElementType = "REAL"
 	} else {
-<<<<<<< HEAD
-		if matched, _ := regexp.MatchString("^[-+]?[1-9]\\d*$|0", EscapeData(element)); matched {
-=======
 		if matched, _ := regexp.MatchString("^[-+]?[1-9]\\d*$|^0$", EscapeData(element)); matched {
->>>>>>> 3f6d838c
 			ElementType = "INTEGER"
 		} else {
 			ElementType = "TEXT"
 		}
 	}
 	return ElementType
-<<<<<<< HEAD
-=======
 }
 
 func VerifyMultipleDataMatched(line string, index_parms []string) bool {
@@ -60,5 +51,4 @@
 		}
 	}
 	return true
->>>>>>> 3f6d838c
 }