package dao

import (
	"errors"
	"fmt"
	"strings"

	"lmp/server/model/data_collector/check"
)

type TableInfo struct {
	TableName string
	IndexName []string
	IndexType []string
}

type BasicPluginInfo struct {
	ID int `gorm:"primaryKey;unique;column:ID"`
}

func (ti TableInfo) CreateTable() error {
	if err := ConnectSqlite(); err != nil {
		return err
	}
	if PluginRecordExist(ti.TableName) {
		if err := DeletePluginRecord(ti.TableName); err != nil {
			return err
		}
	}
	deletetablesql := fmt.Sprintf("drop table if exists %s;", ti.TableName)
	if err := GLOBALDB.Exec(deletetablesql).Error; err != nil {
		return err
	}
	if err := GLOBALDB.Table(ti.TableName).AutoMigrate(&BasicPluginInfo{}); err != nil {
		return err
	}
	if GLOBALDB.Migrator().HasTable(ti.TableName) != true {
		err := errors.New("create PluginTable failed")
		return err
	}
	if err := CreatePluginRecord(ti.TableName); err != nil {
		return err
	}
	return nil
}

<<<<<<< HEAD
func (ti TableInfo) AppendTable(index string, line string) (error, TableInfo) {
	index_parms := strings.Fields(index)
	elements := strings.Fields(line)
	type_parms := make([]string, len(index_parms))
	for i, element := range elements {
		type_parms[i] = check.GetTypeFromData(element)
	}
	ti.IndexName = make([]string, len(index_parms))
	ti.IndexType = make([]string, len(index_parms))
	for i, _ := range index_parms {
		ti.IndexName[i] = check.EscapeData(index_parms[i])
		ti.IndexType[i] = check.EscapeData(type_parms[i])
=======
func (ti TableInfo) AppendTableByIndx(index string) (error, TableInfo) {
	parms := strings.Fields(index)
	ti.IndexName = make([]string, len(parms))
	ti.IndexType = make([]string, len(parms))
	for i, value := range parms {
		info := strings.Split(value, SpliteCharacter)
		ti.IndexName[i] = check.EscapeData(info[0])
		ti.IndexType[i] = check.EscapeData(info[1])
>>>>>>> 3f6d838c
	}
	for i, _ := range ti.IndexName {
		addcollumnsql := fmt.Sprintf("alter table %s add column \"%s\" %s", ti.TableName, ti.IndexName[i], ti.IndexType[i])
		if err := GLOBALDB.Exec(addcollumnsql).Error; err != nil {
			return err, ti
		}
	}
	return nil, ti
}

func (ti TableInfo) AppenTableByData(index string, line string) (error, TableInfo) {
	index_parms := strings.Fields(index)
	elements := strings.Fields(line)
	type_parms := make([]string, len(index_parms))
	for i, element := range elements {
		type_parms[i] = check.GetTypeFromData(element)
	}
	ti.IndexName = make([]string, len(index_parms))
	ti.IndexType = make([]string, len(index_parms))
	for i, _ := range index_parms {
		ti.IndexName[i] = check.EscapeData(index_parms[i])
		ti.IndexType[i] = check.EscapeData(type_parms[i])
	}
	for i, _ := range ti.IndexName {
		addcollumnsql := fmt.Sprintf("alter table %s add column \"%s\" %s", ti.TableName, ti.IndexName[i], ti.IndexType[i])
		if err := GLOBALDB.Exec(addcollumnsql).Error; err != nil {
			return err, ti
		}
	}
	return nil, ti
}

func (ti TableInfo) InsertRow(line string) error {
	SingleLineDate := strings.Fields(line)
	values := make([]interface{}, len(SingleLineDate))
	for i, v := range SingleLineDate {
		values[i] = v
	}

	var columns string
	for _, v := range ti.IndexName {
		v = "\"" + check.EscapeData(v) + "\""
		columns += v + ", "
	}
	columns = columns[:len(columns)-2]

	insertsql := fmt.Sprintf("insert into %s(%s) values(?)", ti.TableName, columns)
	if err := GLOBALDB.Exec(insertsql, values).Error; err != nil {
		return err
	}
	return nil
}<|MERGE_RESOLUTION|>--- conflicted
+++ resolved
@@ -7,6 +7,8 @@
 
 	"lmp/server/model/data_collector/check"
 )
+
+const SpliteCharacter = "|"
 
 type TableInfo struct {
 	TableName string
@@ -44,20 +46,6 @@
 	return nil
 }
 
-<<<<<<< HEAD
-func (ti TableInfo) AppendTable(index string, line string) (error, TableInfo) {
-	index_parms := strings.Fields(index)
-	elements := strings.Fields(line)
-	type_parms := make([]string, len(index_parms))
-	for i, element := range elements {
-		type_parms[i] = check.GetTypeFromData(element)
-	}
-	ti.IndexName = make([]string, len(index_parms))
-	ti.IndexType = make([]string, len(index_parms))
-	for i, _ := range index_parms {
-		ti.IndexName[i] = check.EscapeData(index_parms[i])
-		ti.IndexType[i] = check.EscapeData(type_parms[i])
-=======
 func (ti TableInfo) AppendTableByIndx(index string) (error, TableInfo) {
 	parms := strings.Fields(index)
 	ti.IndexName = make([]string, len(parms))
@@ -66,7 +54,6 @@
 		info := strings.Split(value, SpliteCharacter)
 		ti.IndexName[i] = check.EscapeData(info[0])
 		ti.IndexType[i] = check.EscapeData(info[1])
->>>>>>> 3f6d838c
 	}
 	for i, _ := range ti.IndexName {
 		addcollumnsql := fmt.Sprintf("alter table %s add column \"%s\" %s", ti.TableName, ti.IndexName[i], ti.IndexType[i])
